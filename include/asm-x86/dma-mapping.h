#ifndef ASM_X86__DMA_MAPPING_H
#define ASM_X86__DMA_MAPPING_H

/*
 * IOMMU interface. See Documentation/DMA-mapping.txt and DMA-API.txt for
 * documentation.
 */

#include <linux/scatterlist.h>
#include <asm/io.h>
#include <asm/swiotlb.h>

extern dma_addr_t bad_dma_address;
extern int iommu_merge;
extern struct device fallback_dev;
extern int panic_on_overflow;
extern int force_iommu;

struct dma_mapping_ops {
	int             (*mapping_error)(struct device *dev,
					 dma_addr_t dma_addr);
	void*           (*alloc_coherent)(struct device *dev, size_t size,
				dma_addr_t *dma_handle, gfp_t gfp);
	void            (*free_coherent)(struct device *dev, size_t size,
				void *vaddr, dma_addr_t dma_handle);
	dma_addr_t      (*map_single)(struct device *hwdev, phys_addr_t ptr,
				size_t size, int direction);
	/* like map_single, but doesn't check the device mask */
	dma_addr_t      (*map_simple)(struct device *hwdev, phys_addr_t ptr,
				size_t size, int direction);
	void            (*unmap_single)(struct device *dev, dma_addr_t addr,
				size_t size, int direction);
	void            (*sync_single_for_cpu)(struct device *hwdev,
				dma_addr_t dma_handle, size_t size,
				int direction);
	void            (*sync_single_for_device)(struct device *hwdev,
				dma_addr_t dma_handle, size_t size,
				int direction);
	void            (*sync_single_range_for_cpu)(struct device *hwdev,
				dma_addr_t dma_handle, unsigned long offset,
				size_t size, int direction);
	void            (*sync_single_range_for_device)(struct device *hwdev,
				dma_addr_t dma_handle, unsigned long offset,
				size_t size, int direction);
	void            (*sync_sg_for_cpu)(struct device *hwdev,
				struct scatterlist *sg, int nelems,
				int direction);
	void            (*sync_sg_for_device)(struct device *hwdev,
				struct scatterlist *sg, int nelems,
				int direction);
	int             (*map_sg)(struct device *hwdev, struct scatterlist *sg,
				int nents, int direction);
	void            (*unmap_sg)(struct device *hwdev,
				struct scatterlist *sg, int nents,
				int direction);
	int             (*dma_supported)(struct device *hwdev, u64 mask);
	int		is_phys;
};

extern struct dma_mapping_ops *dma_ops;

static inline struct dma_mapping_ops *get_dma_ops(struct device *dev)
{
#ifdef CONFIG_X86_32
	return dma_ops;
#else
	if (unlikely(!dev) || !dev->archdata.dma_ops)
		return dma_ops;
	else
		return dev->archdata.dma_ops;
#endif
}

/* Make sure we keep the same behaviour */
static inline int dma_mapping_error(struct device *dev, dma_addr_t dma_addr)
{
#ifdef CONFIG_X86_32
	return 0;
#else
	struct dma_mapping_ops *ops = get_dma_ops(dev);
	if (ops->mapping_error)
		return ops->mapping_error(dev, dma_addr);

	return (dma_addr == bad_dma_address);
#endif
}

#define dma_alloc_noncoherent(d, s, h, f) dma_alloc_coherent(d, s, h, f)
#define dma_free_noncoherent(d, s, v, h) dma_free_coherent(d, s, v, h)

void *dma_alloc_coherent(struct device *dev, size_t size,
			   dma_addr_t *dma_handle, gfp_t flag);

void dma_free_coherent(struct device *dev, size_t size,
			 void *vaddr, dma_addr_t dma_handle);


extern int dma_supported(struct device *hwdev, u64 mask);
extern int dma_set_mask(struct device *dev, u64 mask);

static inline dma_addr_t
dma_map_single(struct device *hwdev, void *ptr, size_t size,
	       int direction)
{
	struct dma_mapping_ops *ops = get_dma_ops(hwdev);

	BUG_ON(!valid_dma_direction(direction));
	return ops->map_single(hwdev, virt_to_phys(ptr), size, direction);
}

static inline void
dma_unmap_single(struct device *dev, dma_addr_t addr, size_t size,
		 int direction)
{
	struct dma_mapping_ops *ops = get_dma_ops(dev);

	BUG_ON(!valid_dma_direction(direction));
	if (ops->unmap_single)
		ops->unmap_single(dev, addr, size, direction);
}

static inline int
dma_map_sg(struct device *hwdev, struct scatterlist *sg,
	   int nents, int direction)
{
	struct dma_mapping_ops *ops = get_dma_ops(hwdev);

	BUG_ON(!valid_dma_direction(direction));
	return ops->map_sg(hwdev, sg, nents, direction);
}

static inline void
dma_unmap_sg(struct device *hwdev, struct scatterlist *sg, int nents,
	     int direction)
{
	struct dma_mapping_ops *ops = get_dma_ops(hwdev);

	BUG_ON(!valid_dma_direction(direction));
	if (ops->unmap_sg)
		ops->unmap_sg(hwdev, sg, nents, direction);
}

static inline void
dma_sync_single_for_cpu(struct device *hwdev, dma_addr_t dma_handle,
			size_t size, int direction)
{
	struct dma_mapping_ops *ops = get_dma_ops(hwdev);

	BUG_ON(!valid_dma_direction(direction));
	if (ops->sync_single_for_cpu)
		ops->sync_single_for_cpu(hwdev, dma_handle, size, direction);
	flush_write_buffers();
}

static inline void
dma_sync_single_for_device(struct device *hwdev, dma_addr_t dma_handle,
			   size_t size, int direction)
{
	struct dma_mapping_ops *ops = get_dma_ops(hwdev);

	BUG_ON(!valid_dma_direction(direction));
	if (ops->sync_single_for_device)
		ops->sync_single_for_device(hwdev, dma_handle, size, direction);
	flush_write_buffers();
}

static inline void
dma_sync_single_range_for_cpu(struct device *hwdev, dma_addr_t dma_handle,
			      unsigned long offset, size_t size, int direction)
{
	struct dma_mapping_ops *ops = get_dma_ops(hwdev);

	BUG_ON(!valid_dma_direction(direction));
	if (ops->sync_single_range_for_cpu)
		ops->sync_single_range_for_cpu(hwdev, dma_handle, offset,
					       size, direction);
	flush_write_buffers();
}

static inline void
dma_sync_single_range_for_device(struct device *hwdev, dma_addr_t dma_handle,
				 unsigned long offset, size_t size,
				 int direction)
{
	struct dma_mapping_ops *ops = get_dma_ops(hwdev);

	BUG_ON(!valid_dma_direction(direction));
	if (ops->sync_single_range_for_device)
		ops->sync_single_range_for_device(hwdev, dma_handle,
						  offset, size, direction);
	flush_write_buffers();
}

static inline void
dma_sync_sg_for_cpu(struct device *hwdev, struct scatterlist *sg,
		    int nelems, int direction)
{
	struct dma_mapping_ops *ops = get_dma_ops(hwdev);

	BUG_ON(!valid_dma_direction(direction));
	if (ops->sync_sg_for_cpu)
		ops->sync_sg_for_cpu(hwdev, sg, nelems, direction);
	flush_write_buffers();
}

static inline void
dma_sync_sg_for_device(struct device *hwdev, struct scatterlist *sg,
		       int nelems, int direction)
{
	struct dma_mapping_ops *ops = get_dma_ops(hwdev);

	BUG_ON(!valid_dma_direction(direction));
	if (ops->sync_sg_for_device)
		ops->sync_sg_for_device(hwdev, sg, nelems, direction);

	flush_write_buffers();
}

static inline dma_addr_t dma_map_page(struct device *dev, struct page *page,
				      size_t offset, size_t size,
				      int direction)
{
	struct dma_mapping_ops *ops = get_dma_ops(dev);

	BUG_ON(!valid_dma_direction(direction));
	return ops->map_single(dev, page_to_phys(page) + offset,
			       size, direction);
}

static inline void dma_unmap_page(struct device *dev, dma_addr_t addr,
				  size_t size, int direction)
{
	dma_unmap_single(dev, addr, size, direction);
}

static inline void
dma_cache_sync(struct device *dev, void *vaddr, size_t size,
	enum dma_data_direction dir)
{
	flush_write_buffers();
}

static inline int dma_get_cache_alignment(void)
{
	/* no easy way to get cache size on all x86, so return the
	 * maximum possible, to be safe */
	return boot_cpu_data.x86_clflush_size;
}

#define dma_is_consistent(d, h)	(1)

<<<<<<< HEAD
#ifdef CONFIG_X86_32
#  define ARCH_HAS_DMA_DECLARE_COHERENT_MEMORY
struct dma_coherent_mem {
	void		*virt_base;
	u32		device_base;
	int		size;
	int		flags;
	unsigned long	*bitmap;
};

extern int
dma_declare_coherent_memory(struct device *dev, dma_addr_t bus_addr,
			    dma_addr_t device_addr, size_t size, int flags);

extern void
dma_release_declared_memory(struct device *dev);

extern void *
dma_mark_declared_memory_occupied(struct device *dev,
				  dma_addr_t device_addr, size_t size);
#endif /* CONFIG_X86_32 */
#endif /* ASM_X86__DMA_MAPPING_H */
=======
#include <asm-generic/dma-coherent.h>
#endif
>>>>>>> 6e86841d
<|MERGE_RESOLUTION|>--- conflicted
+++ resolved
@@ -249,30 +249,5 @@
 
 #define dma_is_consistent(d, h)	(1)
 
-<<<<<<< HEAD
-#ifdef CONFIG_X86_32
-#  define ARCH_HAS_DMA_DECLARE_COHERENT_MEMORY
-struct dma_coherent_mem {
-	void		*virt_base;
-	u32		device_base;
-	int		size;
-	int		flags;
-	unsigned long	*bitmap;
-};
-
-extern int
-dma_declare_coherent_memory(struct device *dev, dma_addr_t bus_addr,
-			    dma_addr_t device_addr, size_t size, int flags);
-
-extern void
-dma_release_declared_memory(struct device *dev);
-
-extern void *
-dma_mark_declared_memory_occupied(struct device *dev,
-				  dma_addr_t device_addr, size_t size);
-#endif /* CONFIG_X86_32 */
-#endif /* ASM_X86__DMA_MAPPING_H */
-=======
 #include <asm-generic/dma-coherent.h>
-#endif
->>>>>>> 6e86841d
+#endif /* ASM_X86__DMA_MAPPING_H */