--- conflicted
+++ resolved
@@ -2,14 +2,8 @@
 	bool "Xilinx Zynq ARM Cortex A9 Platform" if ARCH_MULTI_V7
 	select ARM_AMBA
 	select ARM_GIC
-<<<<<<< HEAD
 	select ARCH_HAS_CPUFREQ
 	select ARCH_HAS_OPP
-	select COMMON_CLK
-	select CPU_V7
-	select GENERIC_CLOCKEVENTS
-=======
->>>>>>> 8f881c67
 	select HAVE_ARM_SCU if SMP
 	select HAVE_ARM_TWD if SMP
 	select ICST
