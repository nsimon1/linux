/*
 *  linux/arch/arm/mach-versatile/versatile_pb.c
 *
 *  Copyright (C) 2004 ARM Limited
 *  Copyright (C) 2000 Deep Blue Solutions Ltd
 *
 * This program is free software; you can redistribute it and/or modify
 * it under the terms of the GNU General Public License as published by
 * the Free Software Foundation; either version 2 of the License, or
 * (at your option) any later version.
 *
 * This program is distributed in the hope that it will be useful,
 * but WITHOUT ANY WARRANTY; without even the implied warranty of
 * MERCHANTABILITY or FITNESS FOR A PARTICULAR PURPOSE.  See the
 * GNU General Public License for more details.
 *
 * You should have received a copy of the GNU General Public License
 * along with this program; if not, write to the Free Software
 * Foundation, Inc., 59 Temple Place, Suite 330, Boston, MA  02111-1307  USA
 */

#include <linux/init.h>
#include <linux/device.h>
#include <linux/amba/bus.h>
#include <linux/amba/pl061.h>
#include <linux/amba/mmci.h>
#include <linux/io.h>

#include <mach/hardware.h>
#include <asm/irq.h>
#include <asm/mach-types.h>

#include <asm/mach/arch.h>

#include "core.h"

#if 1
#define IRQ_MMCI1A	IRQ_VICSOURCE23
#else
#define IRQ_MMCI1A	IRQ_SIC_MMCI1A
#endif

static struct mmci_platform_data mmc1_plat_data = {
	.ocr_mask	= MMC_VDD_32_33|MMC_VDD_33_34,
	.status		= mmc_status,
	.gpio_wp	= -1,
	.gpio_cd	= -1,
};

static struct pl061_platform_data gpio2_plat_data = {
	.gpio_base	= 16,
	.irq_base	= IRQ_GPIO2_START,
};

static struct pl061_platform_data gpio3_plat_data = {
	.gpio_base	= 24,
	.irq_base	= IRQ_GPIO3_START,
};

#define UART3_IRQ	{ IRQ_SIC_UART3 }
#define SCI1_IRQ	{ IRQ_SIC_SCI3 }
#define MMCI1_IRQ	{ IRQ_MMCI1A, IRQ_SIC_MMCI1B }

/*
 * These devices are connected via the core APB bridge
 */
#define GPIO2_IRQ	{ IRQ_GPIOINT2 }
#define GPIO3_IRQ	{ IRQ_GPIOINT3 }

/*
 * These devices are connected via the DMA APB bridge
 */

/* FPGA Primecells */
APB_DEVICE(uart3, "fpga:09", UART3,    NULL);
APB_DEVICE(sci1,  "fpga:0a", SCI1,     NULL);
APB_DEVICE(mmc1,  "fpga:0b", MMCI1,    &mmc1_plat_data);

/* DevChip Primecells */
APB_DEVICE(gpio2, "dev:e6",  GPIO2,    &gpio2_plat_data);
APB_DEVICE(gpio3, "dev:e7",  GPIO3,    &gpio3_plat_data);

static struct amba_device *amba_devs[] __initdata = {
	&uart3_device,
	&gpio2_device,
	&gpio3_device,
	&sci1_device,
	&mmc1_device,
};

static void __init versatile_pb_init(void)
{
	int i;

	versatile_init();

	for (i = 0; i < ARRAY_SIZE(amba_devs); i++) {
		struct amba_device *d = amba_devs[i];
		amba_device_register(d, &iomem_resource);
	}
}

MACHINE_START(VERSATILE_PB, "ARM-Versatile PB")
	/* Maintainer: ARM Ltd/Deep Blue Solutions Ltd */
	.atag_offset	= 0x100,
	.map_io		= versatile_map_io,
	.init_early	= versatile_init_early,
	.init_irq	= versatile_init_irq,
<<<<<<< HEAD
	.timer		= &versatile_timer,
=======
	.handle_irq	= vic_handle_irq,
	.init_time	= versatile_timer_init,
>>>>>>> 90cf214d
	.init_machine	= versatile_pb_init,
	.restart	= versatile_restart,
MACHINE_END<|MERGE_RESOLUTION|>--- conflicted
+++ resolved
@@ -106,12 +106,7 @@
 	.map_io		= versatile_map_io,
 	.init_early	= versatile_init_early,
 	.init_irq	= versatile_init_irq,
-<<<<<<< HEAD
-	.timer		= &versatile_timer,
-=======
-	.handle_irq	= vic_handle_irq,
 	.init_time	= versatile_timer_init,
->>>>>>> 90cf214d
 	.init_machine	= versatile_pb_init,
 	.restart	= versatile_restart,
 MACHINE_END