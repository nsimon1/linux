/*
 * VXLAN: Virtual eXtensible Local Area Network
 *
 * Copyright (c) 2012-2013 Vyatta Inc.
 *
 * This program is free software; you can redistribute it and/or modify
 * it under the terms of the GNU General Public License version 2 as
 * published by the Free Software Foundation.
 */

#define pr_fmt(fmt) KBUILD_MODNAME ": " fmt

#include <linux/kernel.h>
#include <linux/types.h>
#include <linux/module.h>
#include <linux/errno.h>
#include <linux/slab.h>
#include <linux/skbuff.h>
#include <linux/rculist.h>
#include <linux/netdevice.h>
#include <linux/in.h>
#include <linux/ip.h>
#include <linux/udp.h>
#include <linux/igmp.h>
#include <linux/etherdevice.h>
#include <linux/if_ether.h>
#include <linux/if_vlan.h>
#include <linux/hash.h>
#include <linux/ethtool.h>
#include <net/arp.h>
#include <net/ndisc.h>
#include <net/ip.h>
#include <net/ip_tunnels.h>
#include <net/icmp.h>
#include <net/udp.h>
#include <net/rtnetlink.h>
#include <net/route.h>
#include <net/dsfield.h>
#include <net/inet_ecn.h>
#include <net/net_namespace.h>
#include <net/netns/generic.h>
#include <net/vxlan.h>
#if IS_ENABLED(CONFIG_IPV6)
#include <net/ipv6.h>
#include <net/addrconf.h>
#include <net/ip6_tunnel.h>
#include <net/ip6_checksum.h>
#endif

#define VXLAN_VERSION	"0.1"

#define PORT_HASH_BITS	8
#define PORT_HASH_SIZE  (1<<PORT_HASH_BITS)
#define VNI_HASH_BITS	10
#define VNI_HASH_SIZE	(1<<VNI_HASH_BITS)
#define FDB_HASH_BITS	8
#define FDB_HASH_SIZE	(1<<FDB_HASH_BITS)
#define FDB_AGE_DEFAULT 300 /* 5 min */
#define FDB_AGE_INTERVAL (10 * HZ)	/* rescan interval */

#define VXLAN_N_VID	(1u << 24)
#define VXLAN_VID_MASK	(VXLAN_N_VID - 1)
<<<<<<< HEAD
/* IP header + UDP + VXLAN + Ethernet header */
#define VXLAN_HEADROOM (20 + 8 + 8 + 14)
/* IPv6 header + UDP + VXLAN + Ethernet header */
#define VXLAN6_HEADROOM (40 + 8 + 8 + 14)
=======
>>>>>>> d8ec26d7
#define VXLAN_HLEN (sizeof(struct udphdr) + sizeof(struct vxlanhdr))

#define VXLAN_FLAGS 0x08000000	/* struct vxlanhdr.vx_flags required value. */

/* VXLAN protocol header */
struct vxlanhdr {
	__be32 vx_flags;
	__be32 vx_vni;
};

/* UDP port for VXLAN traffic.
 * The IANA assigned port is 4789, but the Linux default is 8472
 * for compatibility with early adopters.
 */
static unsigned short vxlan_port __read_mostly = 8472;
module_param_named(udp_port, vxlan_port, ushort, 0444);
MODULE_PARM_DESC(udp_port, "Destination UDP port");

static bool log_ecn_error = true;
module_param(log_ecn_error, bool, 0644);
MODULE_PARM_DESC(log_ecn_error, "Log packets received with corrupted ECN");

static int vxlan_net_id;

static const u8 all_zeros_mac[ETH_ALEN];

/* per-network namespace private data for this module */
struct vxlan_net {
	struct list_head  vxlan_list;
	struct hlist_head sock_list[PORT_HASH_SIZE];
	spinlock_t	  sock_lock;
};

union vxlan_addr {
	struct sockaddr_in sin;
	struct sockaddr_in6 sin6;
	struct sockaddr sa;
};

struct vxlan_rdst {
	union vxlan_addr	 remote_ip;
	__be16			 remote_port;
	u32			 remote_vni;
	u32			 remote_ifindex;
	struct list_head	 list;
	struct rcu_head		 rcu;
};

/* Forwarding table entry */
struct vxlan_fdb {
	struct hlist_node hlist;	/* linked list of entries */
	struct rcu_head	  rcu;
	unsigned long	  updated;	/* jiffies */
	unsigned long	  used;
	struct list_head  remotes;
	u16		  state;	/* see ndm_state */
	u8		  flags;	/* see ndm_flags */
	u8		  eth_addr[ETH_ALEN];
};

/* Pseudo network device */
struct vxlan_dev {
	struct hlist_node hlist;	/* vni hash table */
	struct list_head  next;		/* vxlan's per namespace list */
	struct vxlan_sock *vn_sock;	/* listening socket */
	struct net_device *dev;
	struct vxlan_rdst default_dst;	/* default destination */
	union vxlan_addr  saddr;	/* source address */
	__be16		  dst_port;
	__u16		  port_min;	/* source port range */
	__u16		  port_max;
	__u8		  tos;		/* TOS override */
	__u8		  ttl;
	u32		  flags;	/* VXLAN_F_* below */

	struct work_struct sock_work;
	struct work_struct igmp_join;
	struct work_struct igmp_leave;

	unsigned long	  age_interval;
	struct timer_list age_timer;
	spinlock_t	  hash_lock;
	unsigned int	  addrcnt;
	unsigned int	  addrmax;

	struct hlist_head fdb_head[FDB_HASH_SIZE];
};

#define VXLAN_F_LEARN	0x01
#define VXLAN_F_PROXY	0x02
#define VXLAN_F_RSC	0x04
#define VXLAN_F_L2MISS	0x08
#define VXLAN_F_L3MISS	0x10
#define VXLAN_F_IPV6	0x20 /* internal flag */

/* salt for hash table */
static u32 vxlan_salt __read_mostly;
static struct workqueue_struct *vxlan_wq;

static void vxlan_sock_work(struct work_struct *work);

#if IS_ENABLED(CONFIG_IPV6)
static inline
bool vxlan_addr_equal(const union vxlan_addr *a, const union vxlan_addr *b)
{
       if (a->sa.sa_family != b->sa.sa_family)
               return false;
       if (a->sa.sa_family == AF_INET6)
               return ipv6_addr_equal(&a->sin6.sin6_addr, &b->sin6.sin6_addr);
       else
               return a->sin.sin_addr.s_addr == b->sin.sin_addr.s_addr;
}

static inline bool vxlan_addr_any(const union vxlan_addr *ipa)
{
       if (ipa->sa.sa_family == AF_INET6)
               return ipv6_addr_any(&ipa->sin6.sin6_addr);
       else
               return ipa->sin.sin_addr.s_addr == htonl(INADDR_ANY);
}

static inline bool vxlan_addr_multicast(const union vxlan_addr *ipa)
{
       if (ipa->sa.sa_family == AF_INET6)
               return ipv6_addr_is_multicast(&ipa->sin6.sin6_addr);
       else
               return IN_MULTICAST(ntohl(ipa->sin.sin_addr.s_addr));
}

static int vxlan_nla_get_addr(union vxlan_addr *ip, struct nlattr *nla)
{
       if (nla_len(nla) >= sizeof(struct in6_addr)) {
               nla_memcpy(&ip->sin6.sin6_addr, nla, sizeof(struct in6_addr));
               ip->sa.sa_family = AF_INET6;
               return 0;
       } else if (nla_len(nla) >= sizeof(__be32)) {
               ip->sin.sin_addr.s_addr = nla_get_be32(nla);
               ip->sa.sa_family = AF_INET;
               return 0;
       } else {
               return -EAFNOSUPPORT;
       }
}

static int vxlan_nla_put_addr(struct sk_buff *skb, int attr,
                             const union vxlan_addr *ip)
{
       if (ip->sa.sa_family == AF_INET6)
               return nla_put(skb, attr, sizeof(struct in6_addr), &ip->sin6.sin6_addr);
       else
               return nla_put_be32(skb, attr, ip->sin.sin_addr.s_addr);
}

#else /* !CONFIG_IPV6 */

static inline
bool vxlan_addr_equal(const union vxlan_addr *a, const union vxlan_addr *b)
{
       return a->sin.sin_addr.s_addr == b->sin.sin_addr.s_addr;
}

static inline bool vxlan_addr_any(const union vxlan_addr *ipa)
{
       return ipa->sin.sin_addr.s_addr == htonl(INADDR_ANY);
}

static inline bool vxlan_addr_multicast(const union vxlan_addr *ipa)
{
       return IN_MULTICAST(ntohl(ipa->sin.sin_addr.s_addr));
}

static int vxlan_nla_get_addr(union vxlan_addr *ip, struct nlattr *nla)
{
       if (nla_len(nla) >= sizeof(struct in6_addr)) {
               return -EAFNOSUPPORT;
       } else if (nla_len(nla) >= sizeof(__be32)) {
               ip->sin.sin_addr.s_addr = nla_get_be32(nla);
               ip->sa.sa_family = AF_INET;
               return 0;
       } else {
               return -EAFNOSUPPORT;
       }
}

static int vxlan_nla_put_addr(struct sk_buff *skb, int attr,
                             const union vxlan_addr *ip)
{
       return nla_put_be32(skb, attr, ip->sin.sin_addr.s_addr);
}
#endif

/* Virtual Network hash table head */
static inline struct hlist_head *vni_head(struct vxlan_sock *vs, u32 id)
{
	return &vs->vni_list[hash_32(id, VNI_HASH_BITS)];
}

/* Socket hash table head */
static inline struct hlist_head *vs_head(struct net *net, __be16 port)
{
	struct vxlan_net *vn = net_generic(net, vxlan_net_id);

	return &vn->sock_list[hash_32(ntohs(port), PORT_HASH_BITS)];
}

/* First remote destination for a forwarding entry.
 * Guaranteed to be non-NULL because remotes are never deleted.
 */
static inline struct vxlan_rdst *first_remote_rcu(struct vxlan_fdb *fdb)
{
	return list_entry_rcu(fdb->remotes.next, struct vxlan_rdst, list);
}

static inline struct vxlan_rdst *first_remote_rtnl(struct vxlan_fdb *fdb)
{
	return list_first_entry(&fdb->remotes, struct vxlan_rdst, list);
}

/* Find VXLAN socket based on network namespace and UDP port */
static struct vxlan_sock *vxlan_find_sock(struct net *net, __be16 port)
{
	struct vxlan_sock *vs;

	hlist_for_each_entry_rcu(vs, vs_head(net, port), hlist) {
		if (inet_sk(vs->sock->sk)->inet_sport == port)
			return vs;
	}
	return NULL;
}

static struct vxlan_dev *vxlan_vs_find_vni(struct vxlan_sock *vs, u32 id)
{
	struct vxlan_dev *vxlan;

	hlist_for_each_entry_rcu(vxlan, vni_head(vs, id), hlist) {
		if (vxlan->default_dst.remote_vni == id)
			return vxlan;
	}

	return NULL;
}

/* Look up VNI in a per net namespace table */
static struct vxlan_dev *vxlan_find_vni(struct net *net, u32 id, __be16 port)
{
	struct vxlan_sock *vs;

	vs = vxlan_find_sock(net, port);
	if (!vs)
		return NULL;

	return vxlan_vs_find_vni(vs, id);
}

/* Fill in neighbour message in skbuff. */
static int vxlan_fdb_info(struct sk_buff *skb, struct vxlan_dev *vxlan,
			  const struct vxlan_fdb *fdb,
			  u32 portid, u32 seq, int type, unsigned int flags,
			  const struct vxlan_rdst *rdst)
{
	unsigned long now = jiffies;
	struct nda_cacheinfo ci;
	struct nlmsghdr *nlh;
	struct ndmsg *ndm;
	bool send_ip, send_eth;

	nlh = nlmsg_put(skb, portid, seq, type, sizeof(*ndm), flags);
	if (nlh == NULL)
		return -EMSGSIZE;

	ndm = nlmsg_data(nlh);
	memset(ndm, 0, sizeof(*ndm));

	send_eth = send_ip = true;

	if (type == RTM_GETNEIGH) {
		ndm->ndm_family	= AF_INET;
		send_ip = !vxlan_addr_any(&rdst->remote_ip);
		send_eth = !is_zero_ether_addr(fdb->eth_addr);
	} else
		ndm->ndm_family	= AF_BRIDGE;
	ndm->ndm_state = fdb->state;
	ndm->ndm_ifindex = vxlan->dev->ifindex;
	ndm->ndm_flags = fdb->flags;
	ndm->ndm_type = NDA_DST;

	if (send_eth && nla_put(skb, NDA_LLADDR, ETH_ALEN, &fdb->eth_addr))
		goto nla_put_failure;

	if (send_ip && vxlan_nla_put_addr(skb, NDA_DST, &rdst->remote_ip))
		goto nla_put_failure;

	if (rdst->remote_port && rdst->remote_port != vxlan->dst_port &&
	    nla_put_be16(skb, NDA_PORT, rdst->remote_port))
		goto nla_put_failure;
	if (rdst->remote_vni != vxlan->default_dst.remote_vni &&
	    nla_put_u32(skb, NDA_VNI, rdst->remote_vni))
		goto nla_put_failure;
	if (rdst->remote_ifindex &&
	    nla_put_u32(skb, NDA_IFINDEX, rdst->remote_ifindex))
		goto nla_put_failure;

	ci.ndm_used	 = jiffies_to_clock_t(now - fdb->used);
	ci.ndm_confirmed = 0;
	ci.ndm_updated	 = jiffies_to_clock_t(now - fdb->updated);
	ci.ndm_refcnt	 = 0;

	if (nla_put(skb, NDA_CACHEINFO, sizeof(ci), &ci))
		goto nla_put_failure;

	return nlmsg_end(skb, nlh);

nla_put_failure:
	nlmsg_cancel(skb, nlh);
	return -EMSGSIZE;
}

static inline size_t vxlan_nlmsg_size(void)
{
	return NLMSG_ALIGN(sizeof(struct ndmsg))
		+ nla_total_size(ETH_ALEN) /* NDA_LLADDR */
		+ nla_total_size(sizeof(struct in6_addr)) /* NDA_DST */
		+ nla_total_size(sizeof(__be16)) /* NDA_PORT */
		+ nla_total_size(sizeof(__be32)) /* NDA_VNI */
		+ nla_total_size(sizeof(__u32)) /* NDA_IFINDEX */
		+ nla_total_size(sizeof(struct nda_cacheinfo));
}

static void vxlan_fdb_notify(struct vxlan_dev *vxlan,
			     struct vxlan_fdb *fdb, int type)
{
	struct net *net = dev_net(vxlan->dev);
	struct sk_buff *skb;
	int err = -ENOBUFS;

	skb = nlmsg_new(vxlan_nlmsg_size(), GFP_ATOMIC);
	if (skb == NULL)
		goto errout;

	err = vxlan_fdb_info(skb, vxlan, fdb, 0, 0, type, 0,
			     first_remote_rtnl(fdb));
	if (err < 0) {
		/* -EMSGSIZE implies BUG in vxlan_nlmsg_size() */
		WARN_ON(err == -EMSGSIZE);
		kfree_skb(skb);
		goto errout;
	}

	rtnl_notify(skb, net, 0, RTNLGRP_NEIGH, NULL, GFP_ATOMIC);
	return;
errout:
	if (err < 0)
		rtnl_set_sk_err(net, RTNLGRP_NEIGH, err);
}

static void vxlan_ip_miss(struct net_device *dev, union vxlan_addr *ipa)
{
	struct vxlan_dev *vxlan = netdev_priv(dev);
	struct vxlan_fdb f = {
		.state = NUD_STALE,
	};
	struct vxlan_rdst remote = {
		.remote_ip = *ipa, /* goes to NDA_DST */
		.remote_vni = VXLAN_N_VID,
	};

	INIT_LIST_HEAD(&f.remotes);
	list_add_rcu(&remote.list, &f.remotes);

	vxlan_fdb_notify(vxlan, &f, RTM_GETNEIGH);
}

static void vxlan_fdb_miss(struct vxlan_dev *vxlan, const u8 eth_addr[ETH_ALEN])
{
	struct vxlan_fdb f = {
		.state = NUD_STALE,
	};

	INIT_LIST_HEAD(&f.remotes);
	memcpy(f.eth_addr, eth_addr, ETH_ALEN);

	vxlan_fdb_notify(vxlan, &f, RTM_GETNEIGH);
}

/* Hash Ethernet address */
static u32 eth_hash(const unsigned char *addr)
{
	u64 value = get_unaligned((u64 *)addr);

	/* only want 6 bytes */
#ifdef __BIG_ENDIAN
	value >>= 16;
#else
	value <<= 16;
#endif
	return hash_64(value, FDB_HASH_BITS);
}

/* Hash chain to use given mac address */
static inline struct hlist_head *vxlan_fdb_head(struct vxlan_dev *vxlan,
						const u8 *mac)
{
	return &vxlan->fdb_head[eth_hash(mac)];
}

/* Look up Ethernet address in forwarding table */
static struct vxlan_fdb *__vxlan_find_mac(struct vxlan_dev *vxlan,
					const u8 *mac)

{
	struct hlist_head *head = vxlan_fdb_head(vxlan, mac);
	struct vxlan_fdb *f;

	hlist_for_each_entry_rcu(f, head, hlist) {
		if (ether_addr_equal(mac, f->eth_addr))
			return f;
	}

	return NULL;
}

static struct vxlan_fdb *vxlan_find_mac(struct vxlan_dev *vxlan,
					const u8 *mac)
{
	struct vxlan_fdb *f;

	f = __vxlan_find_mac(vxlan, mac);
	if (f)
		f->used = jiffies;

	return f;
}

/* caller should hold vxlan->hash_lock */
static struct vxlan_rdst *vxlan_fdb_find_rdst(struct vxlan_fdb *f,
					      union vxlan_addr *ip, __be16 port,
					      __u32 vni, __u32 ifindex)
{
	struct vxlan_rdst *rd;

	list_for_each_entry(rd, &f->remotes, list) {
		if (vxlan_addr_equal(&rd->remote_ip, ip) &&
		    rd->remote_port == port &&
		    rd->remote_vni == vni &&
		    rd->remote_ifindex == ifindex)
			return rd;
	}

	return NULL;
}

/* Replace destination of unicast mac */
static int vxlan_fdb_replace(struct vxlan_fdb *f,
			     union vxlan_addr *ip, __be16 port, __u32 vni, __u32 ifindex)
{
	struct vxlan_rdst *rd;

	rd = vxlan_fdb_find_rdst(f, ip, port, vni, ifindex);
	if (rd)
		return 0;

	rd = list_first_entry_or_null(&f->remotes, struct vxlan_rdst, list);
	if (!rd)
		return 0;
	rd->remote_ip = *ip;
	rd->remote_port = port;
	rd->remote_vni = vni;
	rd->remote_ifindex = ifindex;
	return 1;
}

/* Add/update destinations for multicast */
static int vxlan_fdb_append(struct vxlan_fdb *f,
			    union vxlan_addr *ip, __be16 port, __u32 vni, __u32 ifindex)
{
	struct vxlan_rdst *rd;

	rd = vxlan_fdb_find_rdst(f, ip, port, vni, ifindex);
	if (rd)
		return 0;

	rd = kmalloc(sizeof(*rd), GFP_ATOMIC);
	if (rd == NULL)
		return -ENOBUFS;
	rd->remote_ip = *ip;
	rd->remote_port = port;
	rd->remote_vni = vni;
	rd->remote_ifindex = ifindex;

	list_add_tail_rcu(&rd->list, &f->remotes);

	return 1;
}

/* Notify netdevs that UDP port started listening */
static void vxlan_notify_add_rx_port(struct sock *sk)
{
	struct net_device *dev;
	struct net *net = sock_net(sk);
	sa_family_t sa_family = sk->sk_family;
	__be16 port = inet_sk(sk)->inet_sport;

	rcu_read_lock();
	for_each_netdev_rcu(net, dev) {
		if (dev->netdev_ops->ndo_add_vxlan_port)
			dev->netdev_ops->ndo_add_vxlan_port(dev, sa_family,
							    port);
	}
	rcu_read_unlock();
}

/* Notify netdevs that UDP port is no more listening */
static void vxlan_notify_del_rx_port(struct sock *sk)
{
	struct net_device *dev;
	struct net *net = sock_net(sk);
	sa_family_t sa_family = sk->sk_family;
	__be16 port = inet_sk(sk)->inet_sport;

	rcu_read_lock();
	for_each_netdev_rcu(net, dev) {
		if (dev->netdev_ops->ndo_del_vxlan_port)
			dev->netdev_ops->ndo_del_vxlan_port(dev, sa_family,
							    port);
	}
	rcu_read_unlock();
}

/* Add new entry to forwarding table -- assumes lock held */
static int vxlan_fdb_create(struct vxlan_dev *vxlan,
			    const u8 *mac, union vxlan_addr *ip,
			    __u16 state, __u16 flags,
			    __be16 port, __u32 vni, __u32 ifindex,
			    __u8 ndm_flags)
{
	struct vxlan_fdb *f;
	int notify = 0;

	f = __vxlan_find_mac(vxlan, mac);
	if (f) {
		if (flags & NLM_F_EXCL) {
			netdev_dbg(vxlan->dev,
				   "lost race to create %pM\n", mac);
			return -EEXIST;
		}
		if (f->state != state) {
			f->state = state;
			f->updated = jiffies;
			notify = 1;
		}
		if (f->flags != ndm_flags) {
			f->flags = ndm_flags;
			f->updated = jiffies;
			notify = 1;
		}
		if ((flags & NLM_F_REPLACE)) {
			/* Only change unicasts */
			if (!(is_multicast_ether_addr(f->eth_addr) ||
			     is_zero_ether_addr(f->eth_addr))) {
				int rc = vxlan_fdb_replace(f, ip, port, vni,
							   ifindex);

				if (rc < 0)
					return rc;
				notify |= rc;
			} else
				return -EOPNOTSUPP;
		}
		if ((flags & NLM_F_APPEND) &&
		    (is_multicast_ether_addr(f->eth_addr) ||
		     is_zero_ether_addr(f->eth_addr))) {
			int rc = vxlan_fdb_append(f, ip, port, vni, ifindex);

			if (rc < 0)
				return rc;
			notify |= rc;
		}
	} else {
		if (!(flags & NLM_F_CREATE))
			return -ENOENT;

		if (vxlan->addrmax && vxlan->addrcnt >= vxlan->addrmax)
			return -ENOSPC;

		/* Disallow replace to add a multicast entry */
		if ((flags & NLM_F_REPLACE) &&
		    (is_multicast_ether_addr(mac) || is_zero_ether_addr(mac)))
			return -EOPNOTSUPP;

		netdev_dbg(vxlan->dev, "add %pM -> %pIS\n", mac, ip);
		f = kmalloc(sizeof(*f), GFP_ATOMIC);
		if (!f)
			return -ENOMEM;

		notify = 1;
		f->state = state;
		f->flags = ndm_flags;
		f->updated = f->used = jiffies;
		INIT_LIST_HEAD(&f->remotes);
		memcpy(f->eth_addr, mac, ETH_ALEN);

		vxlan_fdb_append(f, ip, port, vni, ifindex);

		++vxlan->addrcnt;
		hlist_add_head_rcu(&f->hlist,
				   vxlan_fdb_head(vxlan, mac));
	}

	if (notify)
		vxlan_fdb_notify(vxlan, f, RTM_NEWNEIGH);

	return 0;
}

static void vxlan_fdb_free(struct rcu_head *head)
{
	struct vxlan_fdb *f = container_of(head, struct vxlan_fdb, rcu);
	struct vxlan_rdst *rd, *nd;

	list_for_each_entry_safe(rd, nd, &f->remotes, list)
		kfree(rd);
	kfree(f);
}

static void vxlan_fdb_destroy(struct vxlan_dev *vxlan, struct vxlan_fdb *f)
{
	netdev_dbg(vxlan->dev,
		    "delete %pM\n", f->eth_addr);

	--vxlan->addrcnt;
	vxlan_fdb_notify(vxlan, f, RTM_DELNEIGH);

	hlist_del_rcu(&f->hlist);
	call_rcu(&f->rcu, vxlan_fdb_free);
}

static int vxlan_fdb_parse(struct nlattr *tb[], struct vxlan_dev *vxlan,
			   union vxlan_addr *ip, __be16 *port, u32 *vni, u32 *ifindex)
{
	struct net *net = dev_net(vxlan->dev);
	int err;

	if (tb[NDA_DST]) {
		err = vxlan_nla_get_addr(ip, tb[NDA_DST]);
		if (err)
			return err;
	} else {
		union vxlan_addr *remote = &vxlan->default_dst.remote_ip;
		if (remote->sa.sa_family == AF_INET) {
			ip->sin.sin_addr.s_addr = htonl(INADDR_ANY);
			ip->sa.sa_family = AF_INET;
#if IS_ENABLED(CONFIG_IPV6)
		} else {
			ip->sin6.sin6_addr = in6addr_any;
			ip->sa.sa_family = AF_INET6;
#endif
		}
	}

	if (tb[NDA_PORT]) {
		if (nla_len(tb[NDA_PORT]) != sizeof(__be16))
			return -EINVAL;
		*port = nla_get_be16(tb[NDA_PORT]);
	} else {
		*port = vxlan->dst_port;
	}

	if (tb[NDA_VNI]) {
		if (nla_len(tb[NDA_VNI]) != sizeof(u32))
			return -EINVAL;
		*vni = nla_get_u32(tb[NDA_VNI]);
	} else {
		*vni = vxlan->default_dst.remote_vni;
	}

	if (tb[NDA_IFINDEX]) {
		struct net_device *tdev;

		if (nla_len(tb[NDA_IFINDEX]) != sizeof(u32))
			return -EINVAL;
		*ifindex = nla_get_u32(tb[NDA_IFINDEX]);
		tdev = dev_get_by_index(net, *ifindex);
		if (!tdev)
			return -EADDRNOTAVAIL;
		dev_put(tdev);
	} else {
		*ifindex = 0;
	}

	return 0;
}

/* Add static entry (via netlink) */
static int vxlan_fdb_add(struct ndmsg *ndm, struct nlattr *tb[],
			 struct net_device *dev,
			 const unsigned char *addr, u16 flags)
{
	struct vxlan_dev *vxlan = netdev_priv(dev);
	/* struct net *net = dev_net(vxlan->dev); */
	union vxlan_addr ip;
	__be16 port;
	u32 vni, ifindex;
	int err;

	if (!(ndm->ndm_state & (NUD_PERMANENT|NUD_REACHABLE))) {
		pr_info("RTM_NEWNEIGH with invalid state %#x\n",
			ndm->ndm_state);
		return -EINVAL;
	}

	if (tb[NDA_DST] == NULL)
		return -EINVAL;

	err = vxlan_fdb_parse(tb, vxlan, &ip, &port, &vni, &ifindex);
	if (err)
		return err;

	spin_lock_bh(&vxlan->hash_lock);
	err = vxlan_fdb_create(vxlan, addr, &ip, ndm->ndm_state, flags,
			       port, vni, ifindex, ndm->ndm_flags);
	spin_unlock_bh(&vxlan->hash_lock);

	return err;
}

/* Delete entry (via netlink) */
static int vxlan_fdb_delete(struct ndmsg *ndm, struct nlattr *tb[],
			    struct net_device *dev,
			    const unsigned char *addr)
{
	struct vxlan_dev *vxlan = netdev_priv(dev);
	struct vxlan_fdb *f;
	struct vxlan_rdst *rd = NULL;
	union vxlan_addr ip;
	__be16 port;
	u32 vni, ifindex;
	int err;

	err = vxlan_fdb_parse(tb, vxlan, &ip, &port, &vni, &ifindex);
	if (err)
		return err;

	err = -ENOENT;

	spin_lock_bh(&vxlan->hash_lock);
	f = vxlan_find_mac(vxlan, addr);
	if (!f)
		goto out;

	if (!vxlan_addr_any(&ip)) {
		rd = vxlan_fdb_find_rdst(f, &ip, port, vni, ifindex);
		if (!rd)
			goto out;
	}

	err = 0;

	/* remove a destination if it's not the only one on the list,
	 * otherwise destroy the fdb entry
	 */
	if (rd && !list_is_singular(&f->remotes)) {
		list_del_rcu(&rd->list);
		kfree_rcu(rd, rcu);
		goto out;
	}

	vxlan_fdb_destroy(vxlan, f);

out:
	spin_unlock_bh(&vxlan->hash_lock);

	return err;
}

/* Dump forwarding table */
static int vxlan_fdb_dump(struct sk_buff *skb, struct netlink_callback *cb,
			  struct net_device *dev, int idx)
{
	struct vxlan_dev *vxlan = netdev_priv(dev);
	unsigned int h;

	for (h = 0; h < FDB_HASH_SIZE; ++h) {
		struct vxlan_fdb *f;
		int err;

		hlist_for_each_entry_rcu(f, &vxlan->fdb_head[h], hlist) {
			struct vxlan_rdst *rd;

			if (idx < cb->args[0])
				goto skip;

			list_for_each_entry_rcu(rd, &f->remotes, list) {
				err = vxlan_fdb_info(skb, vxlan, f,
						     NETLINK_CB(cb->skb).portid,
						     cb->nlh->nlmsg_seq,
						     RTM_NEWNEIGH,
						     NLM_F_MULTI, rd);
				if (err < 0)
					goto out;
			}
skip:
			++idx;
		}
	}
out:
	return idx;
}

/* Watch incoming packets to learn mapping between Ethernet address
 * and Tunnel endpoint.
 * Return true if packet is bogus and should be droppped.
 */
static bool vxlan_snoop(struct net_device *dev,
			union vxlan_addr *src_ip, const u8 *src_mac)
{
	struct vxlan_dev *vxlan = netdev_priv(dev);
	struct vxlan_fdb *f;

	f = vxlan_find_mac(vxlan, src_mac);
	if (likely(f)) {
		struct vxlan_rdst *rdst = first_remote_rcu(f);

		if (likely(vxlan_addr_equal(&rdst->remote_ip, src_ip)))
			return false;

		/* Don't migrate static entries, drop packets */
		if (f->state & NUD_NOARP)
			return true;

		if (net_ratelimit())
			netdev_info(dev,
				    "%pM migrated from %pIS to %pIS\n",
				    src_mac, &rdst->remote_ip, &src_ip);

		rdst->remote_ip = *src_ip;
		f->updated = jiffies;
		vxlan_fdb_notify(vxlan, f, RTM_NEWNEIGH);
	} else {
		/* learned new entry */
		spin_lock(&vxlan->hash_lock);

		/* close off race between vxlan_flush and incoming packets */
		if (netif_running(dev))
			vxlan_fdb_create(vxlan, src_mac, src_ip,
					 NUD_REACHABLE,
					 NLM_F_EXCL|NLM_F_CREATE,
					 vxlan->dst_port,
					 vxlan->default_dst.remote_vni,
					 0, NTF_SELF);
		spin_unlock(&vxlan->hash_lock);
	}

	return false;
}

/* See if multicast group is already in use by other ID */
static bool vxlan_group_used(struct vxlan_net *vn, union vxlan_addr *remote_ip)
{
	struct vxlan_dev *vxlan;

	list_for_each_entry(vxlan, &vn->vxlan_list, next) {
		if (!netif_running(vxlan->dev))
			continue;

		if (vxlan_addr_equal(&vxlan->default_dst.remote_ip,
				     remote_ip))
			return true;
	}

	return false;
}

static void vxlan_sock_hold(struct vxlan_sock *vs)
{
	atomic_inc(&vs->refcnt);
}

void vxlan_sock_release(struct vxlan_sock *vs)
{
	struct sock *sk = vs->sock->sk;
	struct net *net = sock_net(sk);
	struct vxlan_net *vn = net_generic(net, vxlan_net_id);

	if (!atomic_dec_and_test(&vs->refcnt))
		return;

	spin_lock(&vn->sock_lock);
	hlist_del_rcu(&vs->hlist);
	rcu_assign_sk_user_data(vs->sock->sk, NULL);
	vxlan_notify_del_rx_port(sk);
	spin_unlock(&vn->sock_lock);

	queue_work(vxlan_wq, &vs->del_work);
}
EXPORT_SYMBOL_GPL(vxlan_sock_release);

/* Callback to update multicast group membership when first VNI on
 * multicast asddress is brought up
 * Done as workqueue because ip_mc_join_group acquires RTNL.
 */
static void vxlan_igmp_join(struct work_struct *work)
{
	struct vxlan_dev *vxlan = container_of(work, struct vxlan_dev, igmp_join);
	struct vxlan_sock *vs = vxlan->vn_sock;
	struct sock *sk = vs->sock->sk;
	union vxlan_addr *ip = &vxlan->default_dst.remote_ip;
	int ifindex = vxlan->default_dst.remote_ifindex;

	lock_sock(sk);
	if (ip->sa.sa_family == AF_INET) {
		struct ip_mreqn mreq = {
			.imr_multiaddr.s_addr	= ip->sin.sin_addr.s_addr,
			.imr_ifindex		= ifindex,
		};

		ip_mc_join_group(sk, &mreq);
#if IS_ENABLED(CONFIG_IPV6)
	} else {
		ipv6_stub->ipv6_sock_mc_join(sk, ifindex,
					     &ip->sin6.sin6_addr);
#endif
	}
	release_sock(sk);

	vxlan_sock_release(vs);
	dev_put(vxlan->dev);
}

/* Inverse of vxlan_igmp_join when last VNI is brought down */
static void vxlan_igmp_leave(struct work_struct *work)
{
	struct vxlan_dev *vxlan = container_of(work, struct vxlan_dev, igmp_leave);
	struct vxlan_sock *vs = vxlan->vn_sock;
	struct sock *sk = vs->sock->sk;
	union vxlan_addr *ip = &vxlan->default_dst.remote_ip;
	int ifindex = vxlan->default_dst.remote_ifindex;

	lock_sock(sk);
	if (ip->sa.sa_family == AF_INET) {
		struct ip_mreqn mreq = {
			.imr_multiaddr.s_addr	= ip->sin.sin_addr.s_addr,
			.imr_ifindex		= ifindex,
		};

		ip_mc_leave_group(sk, &mreq);
#if IS_ENABLED(CONFIG_IPV6)
	} else {
		ipv6_stub->ipv6_sock_mc_drop(sk, ifindex,
					     &ip->sin6.sin6_addr);
#endif
	}

	release_sock(sk);

	vxlan_sock_release(vs);
	dev_put(vxlan->dev);
}

/* Callback from net/ipv4/udp.c to receive packets */
static int vxlan_udp_encap_recv(struct sock *sk, struct sk_buff *skb)
{
	struct vxlan_sock *vs;
	struct vxlanhdr *vxh;
	__be16 port;

	/* Need Vxlan and inner Ethernet header to be present */
	if (!pskb_may_pull(skb, VXLAN_HLEN))
		goto error;

	/* Return packets with reserved bits set */
	vxh = (struct vxlanhdr *)(udp_hdr(skb) + 1);
	if (vxh->vx_flags != htonl(VXLAN_FLAGS) ||
	    (vxh->vx_vni & htonl(0xff))) {
		netdev_dbg(skb->dev, "invalid vxlan flags=%#x vni=%#x\n",
			   ntohl(vxh->vx_flags), ntohl(vxh->vx_vni));
		goto error;
	}

	if (iptunnel_pull_header(skb, VXLAN_HLEN, htons(ETH_P_TEB)))
		goto drop;

	port = inet_sk(sk)->inet_sport;

	vs = rcu_dereference_sk_user_data(sk);
	if (!vs)
		goto drop;

	vs->rcv(vs, skb, vxh->vx_vni);
	return 0;

drop:
	/* Consume bad packet */
	kfree_skb(skb);
	return 0;

error:
	/* Return non vxlan pkt */
	return 1;
}

static void vxlan_rcv(struct vxlan_sock *vs,
		      struct sk_buff *skb, __be32 vx_vni)
{
	struct iphdr *oip = NULL;
	struct ipv6hdr *oip6 = NULL;
	struct vxlan_dev *vxlan;
	struct pcpu_tstats *stats;
	union vxlan_addr saddr;
	__u32 vni;
	int err = 0;
	union vxlan_addr *remote_ip;

	vni = ntohl(vx_vni) >> 8;
	/* Is this VNI defined? */
	vxlan = vxlan_vs_find_vni(vs, vni);
	if (!vxlan)
		goto drop;

	remote_ip = &vxlan->default_dst.remote_ip;
	skb_reset_mac_header(skb);
	skb->protocol = eth_type_trans(skb, vxlan->dev);

	/* Ignore packet loops (and multicast echo) */
	if (ether_addr_equal(eth_hdr(skb)->h_source, vxlan->dev->dev_addr))
		goto drop;

	/* Re-examine inner Ethernet packet */
	if (remote_ip->sa.sa_family == AF_INET) {
		oip = ip_hdr(skb);
		saddr.sin.sin_addr.s_addr = oip->saddr;
		saddr.sa.sa_family = AF_INET;
#if IS_ENABLED(CONFIG_IPV6)
	} else {
		oip6 = ipv6_hdr(skb);
		saddr.sin6.sin6_addr = oip6->saddr;
		saddr.sa.sa_family = AF_INET6;
#endif
	}

	if ((vxlan->flags & VXLAN_F_LEARN) &&
	    vxlan_snoop(skb->dev, &saddr, eth_hdr(skb)->h_source))
		goto drop;

	skb_reset_network_header(skb);

	/* If the NIC driver gave us an encapsulated packet with
	 * CHECKSUM_UNNECESSARY and Rx checksum feature is enabled,
	 * leave the CHECKSUM_UNNECESSARY, the device checksummed it
	 * for us. Otherwise force the upper layers to verify it.
	 */
	if (skb->ip_summed != CHECKSUM_UNNECESSARY || !skb->encapsulation ||
	    !(vxlan->dev->features & NETIF_F_RXCSUM))
		skb->ip_summed = CHECKSUM_NONE;

	skb->encapsulation = 0;

	if (oip6)
		err = IP6_ECN_decapsulate(oip6, skb);
	if (oip)
		err = IP_ECN_decapsulate(oip, skb);

	if (unlikely(err)) {
		if (log_ecn_error) {
			if (oip6)
				net_info_ratelimited("non-ECT from %pI6\n",
						     &oip6->saddr);
			if (oip)
				net_info_ratelimited("non-ECT from %pI4 with TOS=%#x\n",
						     &oip->saddr, oip->tos);
		}
		if (err > 1) {
			++vxlan->dev->stats.rx_frame_errors;
			++vxlan->dev->stats.rx_errors;
			goto drop;
		}
	}

	stats = this_cpu_ptr(vxlan->dev->tstats);
	u64_stats_update_begin(&stats->syncp);
	stats->rx_packets++;
	stats->rx_bytes += skb->len;
	u64_stats_update_end(&stats->syncp);

	netif_rx(skb);

	return;
drop:
	/* Consume bad packet */
	kfree_skb(skb);
}

static int arp_reduce(struct net_device *dev, struct sk_buff *skb)
{
	struct vxlan_dev *vxlan = netdev_priv(dev);
	struct arphdr *parp;
	u8 *arpptr, *sha;
	__be32 sip, tip;
	struct neighbour *n;

	if (dev->flags & IFF_NOARP)
		goto out;

	if (!pskb_may_pull(skb, arp_hdr_len(dev))) {
		dev->stats.tx_dropped++;
		goto out;
	}
	parp = arp_hdr(skb);

	if ((parp->ar_hrd != htons(ARPHRD_ETHER) &&
	     parp->ar_hrd != htons(ARPHRD_IEEE802)) ||
	    parp->ar_pro != htons(ETH_P_IP) ||
	    parp->ar_op != htons(ARPOP_REQUEST) ||
	    parp->ar_hln != dev->addr_len ||
	    parp->ar_pln != 4)
		goto out;
	arpptr = (u8 *)parp + sizeof(struct arphdr);
	sha = arpptr;
	arpptr += dev->addr_len;	/* sha */
	memcpy(&sip, arpptr, sizeof(sip));
	arpptr += sizeof(sip);
	arpptr += dev->addr_len;	/* tha */
	memcpy(&tip, arpptr, sizeof(tip));

	if (ipv4_is_loopback(tip) ||
	    ipv4_is_multicast(tip))
		goto out;

	n = neigh_lookup(&arp_tbl, &tip, dev);

	if (n) {
		struct vxlan_fdb *f;
		struct sk_buff	*reply;

		if (!(n->nud_state & NUD_CONNECTED)) {
			neigh_release(n);
			goto out;
		}

		f = vxlan_find_mac(vxlan, n->ha);
		if (f && vxlan_addr_any(&(first_remote_rcu(f)->remote_ip))) {
			/* bridge-local neighbor */
			neigh_release(n);
			goto out;
		}

		reply = arp_create(ARPOP_REPLY, ETH_P_ARP, sip, dev, tip, sha,
				n->ha, sha);

		neigh_release(n);

		skb_reset_mac_header(reply);
		__skb_pull(reply, skb_network_offset(reply));
		reply->ip_summed = CHECKSUM_UNNECESSARY;
		reply->pkt_type = PACKET_HOST;

		if (netif_rx_ni(reply) == NET_RX_DROP)
			dev->stats.rx_dropped++;
	} else if (vxlan->flags & VXLAN_F_L3MISS) {
		union vxlan_addr ipa = {
			.sin.sin_addr.s_addr = tip,
			.sa.sa_family = AF_INET,
		};

		vxlan_ip_miss(dev, &ipa);
	}
out:
	consume_skb(skb);
	return NETDEV_TX_OK;
}

#if IS_ENABLED(CONFIG_IPV6)
static int neigh_reduce(struct net_device *dev, struct sk_buff *skb)
{
	struct vxlan_dev *vxlan = netdev_priv(dev);
	struct neighbour *n;
	union vxlan_addr ipa;
	const struct ipv6hdr *iphdr;
	const struct in6_addr *saddr, *daddr;
	struct nd_msg *msg;
	struct inet6_dev *in6_dev = NULL;

	in6_dev = __in6_dev_get(dev);
	if (!in6_dev)
		goto out;

	if (!pskb_may_pull(skb, skb->len))
		goto out;

	iphdr = ipv6_hdr(skb);
	saddr = &iphdr->saddr;
	daddr = &iphdr->daddr;

	if (ipv6_addr_loopback(daddr) ||
	    ipv6_addr_is_multicast(daddr))
		goto out;

	msg = (struct nd_msg *)skb_transport_header(skb);
	if (msg->icmph.icmp6_code != 0 ||
	    msg->icmph.icmp6_type != NDISC_NEIGHBOUR_SOLICITATION)
		goto out;

	n = neigh_lookup(ipv6_stub->nd_tbl, daddr, dev);

	if (n) {
		struct vxlan_fdb *f;

		if (!(n->nud_state & NUD_CONNECTED)) {
			neigh_release(n);
			goto out;
		}

		f = vxlan_find_mac(vxlan, n->ha);
		if (f && vxlan_addr_any(&(first_remote_rcu(f)->remote_ip))) {
			/* bridge-local neighbor */
			neigh_release(n);
			goto out;
		}

		ipv6_stub->ndisc_send_na(dev, n, saddr, &msg->target,
					 !!in6_dev->cnf.forwarding,
					 true, false, false);
		neigh_release(n);
	} else if (vxlan->flags & VXLAN_F_L3MISS) {
		ipa.sin6.sin6_addr = *daddr;
		ipa.sa.sa_family = AF_INET6;
		vxlan_ip_miss(dev, &ipa);
	}

out:
	consume_skb(skb);
	return NETDEV_TX_OK;
}
#endif

static bool route_shortcircuit(struct net_device *dev, struct sk_buff *skb)
{
	struct vxlan_dev *vxlan = netdev_priv(dev);
	struct neighbour *n;

	if (is_multicast_ether_addr(eth_hdr(skb)->h_dest))
		return false;

	n = NULL;
	switch (ntohs(eth_hdr(skb)->h_proto)) {
	case ETH_P_IP:
	{
		struct iphdr *pip;

		if (!pskb_may_pull(skb, sizeof(struct iphdr)))
			return false;
		pip = ip_hdr(skb);
		n = neigh_lookup(&arp_tbl, &pip->daddr, dev);
		if (!n && (vxlan->flags & VXLAN_F_L3MISS)) {
			union vxlan_addr ipa = {
				.sin.sin_addr.s_addr = pip->daddr,
				.sa.sa_family = AF_INET,
			};

			vxlan_ip_miss(dev, &ipa);
			return false;
		}

		break;
	}
#if IS_ENABLED(CONFIG_IPV6)
	case ETH_P_IPV6:
	{
		struct ipv6hdr *pip6;

		if (!pskb_may_pull(skb, sizeof(struct ipv6hdr)))
			return false;
		pip6 = ipv6_hdr(skb);
		n = neigh_lookup(ipv6_stub->nd_tbl, &pip6->daddr, dev);
		if (!n && (vxlan->flags & VXLAN_F_L3MISS)) {
			union vxlan_addr ipa = {
				.sin6.sin6_addr = pip6->daddr,
				.sa.sa_family = AF_INET6,
			};

			vxlan_ip_miss(dev, &ipa);
			return false;
		}

		break;
	}
#endif
	default:
		return false;
	}

	if (n) {
		bool diff;

		diff = !ether_addr_equal(eth_hdr(skb)->h_dest, n->ha);
		if (diff) {
			memcpy(eth_hdr(skb)->h_source, eth_hdr(skb)->h_dest,
				dev->addr_len);
			memcpy(eth_hdr(skb)->h_dest, n->ha, dev->addr_len);
		}
		neigh_release(n);
		return diff;
	}

	return false;
}

static void vxlan_sock_put(struct sk_buff *skb)
{
	sock_put(skb->sk);
}

/* On transmit, associate with the tunnel socket */
static void vxlan_set_owner(struct sock *sk, struct sk_buff *skb)
{
	skb_orphan(skb);
	sock_hold(sk);
	skb->sk = sk;
	skb->destructor = vxlan_sock_put;
}

/* Compute source port for outgoing packet
 *   first choice to use L4 flow hash since it will spread
 *     better and maybe available from hardware
 *   secondary choice is to use jhash on the Ethernet header
 */
__be16 vxlan_src_port(__u16 port_min, __u16 port_max, struct sk_buff *skb)
{
	unsigned int range = (port_max - port_min) + 1;
	u32 hash;

	hash = skb_get_rxhash(skb);
	if (!hash)
		hash = jhash(skb->data, 2 * ETH_ALEN,
			     (__force u32) skb->protocol);

	return htons((((u64) hash * range) >> 32) + port_min);
}
EXPORT_SYMBOL_GPL(vxlan_src_port);

static int handle_offloads(struct sk_buff *skb)
{
	if (skb_is_gso(skb)) {
		int err = skb_unclone(skb, GFP_ATOMIC);
		if (unlikely(err))
			return err;

		skb_shinfo(skb)->gso_type |= SKB_GSO_UDP_TUNNEL;
	} else if (skb->ip_summed != CHECKSUM_PARTIAL)
		skb->ip_summed = CHECKSUM_NONE;

	return 0;
}

#if IS_ENABLED(CONFIG_IPV6)
static int vxlan6_xmit_skb(struct vxlan_sock *vs,
			   struct dst_entry *dst, struct sk_buff *skb,
			   struct net_device *dev, struct in6_addr *saddr,
			   struct in6_addr *daddr, __u8 prio, __u8 ttl,
			   __be16 src_port, __be16 dst_port, __be32 vni)
{
	struct ipv6hdr *ip6h;
	struct vxlanhdr *vxh;
	struct udphdr *uh;
	int min_headroom;
	int err;

	if (!skb->encapsulation) {
		skb_reset_inner_headers(skb);
		skb->encapsulation = 1;
	}

	skb_scrub_packet(skb, false);

	min_headroom = LL_RESERVED_SPACE(dst->dev) + dst->header_len
			+ VXLAN_HLEN + sizeof(struct ipv6hdr)
			+ (vlan_tx_tag_present(skb) ? VLAN_HLEN : 0);

	/* Need space for new headers (invalidates iph ptr) */
	err = skb_cow_head(skb, min_headroom);
	if (unlikely(err))
		return err;

	if (vlan_tx_tag_present(skb)) {
		if (WARN_ON(!__vlan_put_tag(skb,
					    skb->vlan_proto,
					    vlan_tx_tag_get(skb))))
			return -ENOMEM;

		skb->vlan_tci = 0;
	}

	vxh = (struct vxlanhdr *) __skb_push(skb, sizeof(*vxh));
	vxh->vx_flags = htonl(VXLAN_FLAGS);
	vxh->vx_vni = vni;

	__skb_push(skb, sizeof(*uh));
	skb_reset_transport_header(skb);
	uh = udp_hdr(skb);

	uh->dest = dst_port;
	uh->source = src_port;

	uh->len = htons(skb->len);
	uh->check = 0;

	memset(&(IPCB(skb)->opt), 0, sizeof(IPCB(skb)->opt));
	IPCB(skb)->flags &= ~(IPSKB_XFRM_TUNNEL_SIZE | IPSKB_XFRM_TRANSFORMED |
			      IPSKB_REROUTED);
	skb_dst_set(skb, dst);

	if (!skb_is_gso(skb) && !(dst->dev->features & NETIF_F_IPV6_CSUM)) {
		__wsum csum = skb_checksum(skb, 0, skb->len, 0);
		skb->ip_summed = CHECKSUM_UNNECESSARY;
		uh->check = csum_ipv6_magic(saddr, daddr, skb->len,
					    IPPROTO_UDP, csum);
		if (uh->check == 0)
			uh->check = CSUM_MANGLED_0;
	} else {
		skb->ip_summed = CHECKSUM_PARTIAL;
		skb->csum_start = skb_transport_header(skb) - skb->head;
		skb->csum_offset = offsetof(struct udphdr, check);
		uh->check = ~csum_ipv6_magic(saddr, daddr,
					     skb->len, IPPROTO_UDP, 0);
	}

	__skb_push(skb, sizeof(*ip6h));
	skb_reset_network_header(skb);
	ip6h		  = ipv6_hdr(skb);
	ip6h->version	  = 6;
	ip6h->priority	  = prio;
	ip6h->flow_lbl[0] = 0;
	ip6h->flow_lbl[1] = 0;
	ip6h->flow_lbl[2] = 0;
	ip6h->payload_len = htons(skb->len);
	ip6h->nexthdr     = IPPROTO_UDP;
	ip6h->hop_limit   = ttl;
	ip6h->daddr	  = *daddr;
	ip6h->saddr	  = *saddr;

	vxlan_set_owner(vs->sock->sk, skb);

	err = handle_offloads(skb);
	if (err)
		return err;

	ip6tunnel_xmit(skb, dev);
	return 0;
}
#endif

int vxlan_xmit_skb(struct vxlan_sock *vs,
		   struct rtable *rt, struct sk_buff *skb,
		   __be32 src, __be32 dst, __u8 tos, __u8 ttl, __be16 df,
		   __be16 src_port, __be16 dst_port, __be32 vni)
{
	struct vxlanhdr *vxh;
	struct udphdr *uh;
	int min_headroom;
	int err;

	if (!skb->encapsulation) {
		skb_reset_inner_headers(skb);
		skb->encapsulation = 1;
	}

	min_headroom = LL_RESERVED_SPACE(rt->dst.dev) + rt->dst.header_len
			+ VXLAN_HLEN + sizeof(struct iphdr)
			+ (vlan_tx_tag_present(skb) ? VLAN_HLEN : 0);

	/* Need space for new headers (invalidates iph ptr) */
	err = skb_cow_head(skb, min_headroom);
	if (unlikely(err))
		return err;

	if (vlan_tx_tag_present(skb)) {
		if (WARN_ON(!__vlan_put_tag(skb,
					    skb->vlan_proto,
					    vlan_tx_tag_get(skb))))
			return -ENOMEM;

		skb->vlan_tci = 0;
	}

	vxh = (struct vxlanhdr *) __skb_push(skb, sizeof(*vxh));
	vxh->vx_flags = htonl(VXLAN_FLAGS);
	vxh->vx_vni = vni;

	__skb_push(skb, sizeof(*uh));
	skb_reset_transport_header(skb);
	uh = udp_hdr(skb);

	uh->dest = dst_port;
	uh->source = src_port;

	uh->len = htons(skb->len);
	uh->check = 0;

	vxlan_set_owner(vs->sock->sk, skb);

	err = handle_offloads(skb);
	if (err)
		return err;

	return iptunnel_xmit(rt, skb, src, dst, IPPROTO_UDP, tos, ttl, df,
			     false);
}
EXPORT_SYMBOL_GPL(vxlan_xmit_skb);

/* Bypass encapsulation if the destination is local */
static void vxlan_encap_bypass(struct sk_buff *skb, struct vxlan_dev *src_vxlan,
			       struct vxlan_dev *dst_vxlan)
{
	struct pcpu_tstats *tx_stats = this_cpu_ptr(src_vxlan->dev->tstats);
	struct pcpu_tstats *rx_stats = this_cpu_ptr(dst_vxlan->dev->tstats);
	union vxlan_addr loopback;
	union vxlan_addr *remote_ip = &dst_vxlan->default_dst.remote_ip;

	skb->pkt_type = PACKET_HOST;
	skb->encapsulation = 0;
	skb->dev = dst_vxlan->dev;
	__skb_pull(skb, skb_network_offset(skb));

	if (remote_ip->sa.sa_family == AF_INET) {
		loopback.sin.sin_addr.s_addr = htonl(INADDR_LOOPBACK);
		loopback.sa.sa_family =  AF_INET;
#if IS_ENABLED(CONFIG_IPV6)
	} else {
		loopback.sin6.sin6_addr = in6addr_loopback;
		loopback.sa.sa_family =  AF_INET6;
#endif
	}

	if (dst_vxlan->flags & VXLAN_F_LEARN)
		vxlan_snoop(skb->dev, &loopback, eth_hdr(skb)->h_source);

	u64_stats_update_begin(&tx_stats->syncp);
	tx_stats->tx_packets++;
	tx_stats->tx_bytes += skb->len;
	u64_stats_update_end(&tx_stats->syncp);

	if (netif_rx(skb) == NET_RX_SUCCESS) {
		u64_stats_update_begin(&rx_stats->syncp);
		rx_stats->rx_packets++;
		rx_stats->rx_bytes += skb->len;
		u64_stats_update_end(&rx_stats->syncp);
	} else {
		skb->dev->stats.rx_dropped++;
	}
}

static void vxlan_xmit_one(struct sk_buff *skb, struct net_device *dev,
			   struct vxlan_rdst *rdst, bool did_rsc)
{
	struct vxlan_dev *vxlan = netdev_priv(dev);
	struct rtable *rt = NULL;
	const struct iphdr *old_iph;
	struct flowi4 fl4;
	union vxlan_addr *dst;
	__be16 src_port = 0, dst_port;
	u32 vni;
	__be16 df = 0;
	__u8 tos, ttl;
	int err;

	dst_port = rdst->remote_port ? rdst->remote_port : vxlan->dst_port;
	vni = rdst->remote_vni;
	dst = &rdst->remote_ip;

	if (vxlan_addr_any(dst)) {
		if (did_rsc) {
			/* short-circuited back to local bridge */
			vxlan_encap_bypass(skb, vxlan, vxlan);
			return;
		}
		goto drop;
	}

	old_iph = ip_hdr(skb);

	ttl = vxlan->ttl;
	if (!ttl && vxlan_addr_multicast(dst))
		ttl = 1;

	tos = vxlan->tos;
	if (tos == 1)
		tos = ip_tunnel_get_dsfield(old_iph, skb);

	src_port = vxlan_src_port(vxlan->port_min, vxlan->port_max, skb);

	if (dst->sa.sa_family == AF_INET) {
		memset(&fl4, 0, sizeof(fl4));
		fl4.flowi4_oif = rdst->remote_ifindex;
		fl4.flowi4_tos = RT_TOS(tos);
		fl4.daddr = dst->sin.sin_addr.s_addr;
		fl4.saddr = vxlan->saddr.sin.sin_addr.s_addr;

		rt = ip_route_output_key(dev_net(dev), &fl4);
		if (IS_ERR(rt)) {
			netdev_dbg(dev, "no route to %pI4\n",
				   &dst->sin.sin_addr.s_addr);
			dev->stats.tx_carrier_errors++;
			goto tx_error;
		}

		if (rt->dst.dev == dev) {
			netdev_dbg(dev, "circular route to %pI4\n",
				   &dst->sin.sin_addr.s_addr);
			dev->stats.collisions++;
<<<<<<< HEAD
			goto tx_error;
=======
			goto rt_tx_error;
>>>>>>> d8ec26d7
		}

		/* Bypass encapsulation if the destination is local */
		if (rt->rt_flags & RTCF_LOCAL &&
		    !(rt->rt_flags & (RTCF_BROADCAST | RTCF_MULTICAST))) {
			struct vxlan_dev *dst_vxlan;

			ip_rt_put(rt);
			dst_vxlan = vxlan_find_vni(dev_net(dev), vni, dst_port);
			if (!dst_vxlan)
				goto tx_error;
			vxlan_encap_bypass(skb, vxlan, dst_vxlan);
			return;
		}

		tos = ip_tunnel_ecn_encap(tos, old_iph, skb);
		ttl = ttl ? : ip4_dst_hoplimit(&rt->dst);

		err = vxlan_xmit_skb(vxlan->vn_sock, rt, skb,
				     fl4.saddr, dst->sin.sin_addr.s_addr,
				     tos, ttl, df, src_port, dst_port,
				     htonl(vni << 8));

		if (err < 0)
			goto rt_tx_error;
		iptunnel_xmit_stats(err, &dev->stats, dev->tstats);
#if IS_ENABLED(CONFIG_IPV6)
	} else {
		struct sock *sk = vxlan->vn_sock->sock->sk;
		struct dst_entry *ndst;
		struct flowi6 fl6;
		u32 flags;

		memset(&fl6, 0, sizeof(fl6));
		fl6.flowi6_oif = rdst->remote_ifindex;
		fl6.daddr = dst->sin6.sin6_addr;
		fl6.saddr = vxlan->saddr.sin6.sin6_addr;
		fl6.flowi6_proto = IPPROTO_UDP;

		if (ipv6_stub->ipv6_dst_lookup(sk, &ndst, &fl6)) {
			netdev_dbg(dev, "no route to %pI6\n",
				   &dst->sin6.sin6_addr);
			dev->stats.tx_carrier_errors++;
			goto tx_error;
		}

		if (ndst->dev == dev) {
			netdev_dbg(dev, "circular route to %pI6\n",
				   &dst->sin6.sin6_addr);
			dst_release(ndst);
			dev->stats.collisions++;
			goto tx_error;
		}

		/* Bypass encapsulation if the destination is local */
		flags = ((struct rt6_info *)ndst)->rt6i_flags;
		if (flags & RTF_LOCAL &&
		    !(flags & (RTCF_BROADCAST | RTCF_MULTICAST))) {
			struct vxlan_dev *dst_vxlan;

			dst_release(ndst);
			dst_vxlan = vxlan_find_vni(dev_net(dev), vni, dst_port);
			if (!dst_vxlan)
				goto tx_error;
			vxlan_encap_bypass(skb, vxlan, dst_vxlan);
			return;
		}

		ttl = ttl ? : ip6_dst_hoplimit(ndst);

		err = vxlan6_xmit_skb(vxlan->vn_sock, ndst, skb,
				      dev, &fl6.saddr, &fl6.daddr, 0, ttl,
				      src_port, dst_port, htonl(vni << 8));
#endif
	}

	return;

drop:
	dev->stats.tx_dropped++;
	goto tx_free;

rt_tx_error:
	ip_rt_put(rt);
tx_error:
	dev->stats.tx_errors++;
tx_free:
	dev_kfree_skb(skb);
}

/* Transmit local packets over Vxlan
 *
 * Outer IP header inherits ECN and DF from inner header.
 * Outer UDP destination is the VXLAN assigned port.
 *           source port is based on hash of flow
 */
static netdev_tx_t vxlan_xmit(struct sk_buff *skb, struct net_device *dev)
{
	struct vxlan_dev *vxlan = netdev_priv(dev);
	struct ethhdr *eth;
	bool did_rsc = false;
	struct vxlan_rdst *rdst;
	struct vxlan_fdb *f;

	skb_reset_mac_header(skb);
	eth = eth_hdr(skb);

	if ((vxlan->flags & VXLAN_F_PROXY)) {
		if (ntohs(eth->h_proto) == ETH_P_ARP)
			return arp_reduce(dev, skb);
#if IS_ENABLED(CONFIG_IPV6)
		else if (ntohs(eth->h_proto) == ETH_P_IPV6 &&
			 skb->len >= sizeof(struct ipv6hdr) + sizeof(struct nd_msg) &&
			 ipv6_hdr(skb)->nexthdr == IPPROTO_ICMPV6) {
				struct nd_msg *msg;

				msg = (struct nd_msg *)skb_transport_header(skb);
				if (msg->icmph.icmp6_code == 0 &&
				    msg->icmph.icmp6_type == NDISC_NEIGHBOUR_SOLICITATION)
					return neigh_reduce(dev, skb);
		}
#endif
	}

	f = vxlan_find_mac(vxlan, eth->h_dest);
	did_rsc = false;

	if (f && (f->flags & NTF_ROUTER) && (vxlan->flags & VXLAN_F_RSC) &&
	    (ntohs(eth->h_proto) == ETH_P_IP ||
	     ntohs(eth->h_proto) == ETH_P_IPV6)) {
		did_rsc = route_shortcircuit(dev, skb);
		if (did_rsc)
			f = vxlan_find_mac(vxlan, eth->h_dest);
	}

	if (f == NULL) {
		f = vxlan_find_mac(vxlan, all_zeros_mac);
		if (f == NULL) {
			if ((vxlan->flags & VXLAN_F_L2MISS) &&
			    !is_multicast_ether_addr(eth->h_dest))
				vxlan_fdb_miss(vxlan, eth->h_dest);

			dev->stats.tx_dropped++;
			dev_kfree_skb(skb);
			return NETDEV_TX_OK;
		}
	}

	list_for_each_entry_rcu(rdst, &f->remotes, list) {
		struct sk_buff *skb1;

		skb1 = skb_clone(skb, GFP_ATOMIC);
		if (skb1)
			vxlan_xmit_one(skb1, dev, rdst, did_rsc);
	}

	dev_kfree_skb(skb);
	return NETDEV_TX_OK;
}

/* Walk the forwarding table and purge stale entries */
static void vxlan_cleanup(unsigned long arg)
{
	struct vxlan_dev *vxlan = (struct vxlan_dev *) arg;
	unsigned long next_timer = jiffies + FDB_AGE_INTERVAL;
	unsigned int h;

	if (!netif_running(vxlan->dev))
		return;

	spin_lock_bh(&vxlan->hash_lock);
	for (h = 0; h < FDB_HASH_SIZE; ++h) {
		struct hlist_node *p, *n;
		hlist_for_each_safe(p, n, &vxlan->fdb_head[h]) {
			struct vxlan_fdb *f
				= container_of(p, struct vxlan_fdb, hlist);
			unsigned long timeout;

			if (f->state & NUD_PERMANENT)
				continue;

			timeout = f->used + vxlan->age_interval * HZ;
			if (time_before_eq(timeout, jiffies)) {
				netdev_dbg(vxlan->dev,
					   "garbage collect %pM\n",
					   f->eth_addr);
				f->state = NUD_STALE;
				vxlan_fdb_destroy(vxlan, f);
			} else if (time_before(timeout, next_timer))
				next_timer = timeout;
		}
	}
	spin_unlock_bh(&vxlan->hash_lock);

	mod_timer(&vxlan->age_timer, next_timer);
}

static void vxlan_vs_add_dev(struct vxlan_sock *vs, struct vxlan_dev *vxlan)
{
	__u32 vni = vxlan->default_dst.remote_vni;

	vxlan->vn_sock = vs;
	hlist_add_head_rcu(&vxlan->hlist, vni_head(vs, vni));
}

/* Setup stats when device is created */
static int vxlan_init(struct net_device *dev)
{
	struct vxlan_dev *vxlan = netdev_priv(dev);
	struct vxlan_net *vn = net_generic(dev_net(dev), vxlan_net_id);
	struct vxlan_sock *vs;
<<<<<<< HEAD
=======
	int i;
>>>>>>> d8ec26d7

	dev->tstats = alloc_percpu(struct pcpu_tstats);
	if (!dev->tstats)
		return -ENOMEM;

	for_each_possible_cpu(i) {
		struct pcpu_tstats *vxlan_stats;
		vxlan_stats = per_cpu_ptr(dev->tstats, i);
		u64_stats_init(&vxlan_stats->syncp);
	}


	spin_lock(&vn->sock_lock);
	vs = vxlan_find_sock(dev_net(dev), vxlan->dst_port);
	if (vs) {
		/* If we have a socket with same port already, reuse it */
		atomic_inc(&vs->refcnt);
		vxlan_vs_add_dev(vs, vxlan);
	} else {
		/* otherwise make new socket outside of RTNL */
		dev_hold(dev);
		queue_work(vxlan_wq, &vxlan->sock_work);
	}
	spin_unlock(&vn->sock_lock);

	return 0;
}

static void vxlan_fdb_delete_default(struct vxlan_dev *vxlan)
{
	struct vxlan_fdb *f;

	spin_lock_bh(&vxlan->hash_lock);
	f = __vxlan_find_mac(vxlan, all_zeros_mac);
	if (f)
		vxlan_fdb_destroy(vxlan, f);
	spin_unlock_bh(&vxlan->hash_lock);
}

static void vxlan_uninit(struct net_device *dev)
{
	struct vxlan_dev *vxlan = netdev_priv(dev);
	struct vxlan_sock *vs = vxlan->vn_sock;

	vxlan_fdb_delete_default(vxlan);

	if (vs)
		vxlan_sock_release(vs);
	free_percpu(dev->tstats);
}

/* Start ageing timer and join group when device is brought up */
static int vxlan_open(struct net_device *dev)
{
	struct vxlan_net *vn = net_generic(dev_net(dev), vxlan_net_id);
	struct vxlan_dev *vxlan = netdev_priv(dev);
	struct vxlan_sock *vs = vxlan->vn_sock;

	/* socket hasn't been created */
	if (!vs)
		return -ENOTCONN;

	if (vxlan_addr_multicast(&vxlan->default_dst.remote_ip) &&
	    vxlan_group_used(vn, &vxlan->default_dst.remote_ip)) {
		vxlan_sock_hold(vs);
		dev_hold(dev);
		queue_work(vxlan_wq, &vxlan->igmp_join);
	}

	if (vxlan->age_interval)
		mod_timer(&vxlan->age_timer, jiffies + FDB_AGE_INTERVAL);

	return 0;
}

/* Purge the forwarding table */
static void vxlan_flush(struct vxlan_dev *vxlan)
{
	unsigned int h;

	spin_lock_bh(&vxlan->hash_lock);
	for (h = 0; h < FDB_HASH_SIZE; ++h) {
		struct hlist_node *p, *n;
		hlist_for_each_safe(p, n, &vxlan->fdb_head[h]) {
			struct vxlan_fdb *f
				= container_of(p, struct vxlan_fdb, hlist);
			/* the all_zeros_mac entry is deleted at vxlan_uninit */
			if (!is_zero_ether_addr(f->eth_addr))
				vxlan_fdb_destroy(vxlan, f);
		}
	}
	spin_unlock_bh(&vxlan->hash_lock);
}

/* Cleanup timer and forwarding table on shutdown */
static int vxlan_stop(struct net_device *dev)
{
	struct vxlan_net *vn = net_generic(dev_net(dev), vxlan_net_id);
	struct vxlan_dev *vxlan = netdev_priv(dev);
	struct vxlan_sock *vs = vxlan->vn_sock;

	if (vs && vxlan_addr_multicast(&vxlan->default_dst.remote_ip) &&
	    ! vxlan_group_used(vn, &vxlan->default_dst.remote_ip)) {
		vxlan_sock_hold(vs);
		dev_hold(dev);
		queue_work(vxlan_wq, &vxlan->igmp_leave);
	}

	del_timer_sync(&vxlan->age_timer);

	vxlan_flush(vxlan);

	return 0;
}

/* Stub, nothing needs to be done. */
static void vxlan_set_multicast_list(struct net_device *dev)
{
}

static const struct net_device_ops vxlan_netdev_ops = {
	.ndo_init		= vxlan_init,
	.ndo_uninit		= vxlan_uninit,
	.ndo_open		= vxlan_open,
	.ndo_stop		= vxlan_stop,
	.ndo_start_xmit		= vxlan_xmit,
	.ndo_get_stats64	= ip_tunnel_get_stats64,
	.ndo_set_rx_mode	= vxlan_set_multicast_list,
	.ndo_change_mtu		= eth_change_mtu,
	.ndo_validate_addr	= eth_validate_addr,
	.ndo_set_mac_address	= eth_mac_addr,
	.ndo_fdb_add		= vxlan_fdb_add,
	.ndo_fdb_del		= vxlan_fdb_delete,
	.ndo_fdb_dump		= vxlan_fdb_dump,
};

/* Info for udev, that this is a virtual tunnel endpoint */
static struct device_type vxlan_type = {
	.name = "vxlan",
};

/* Calls the ndo_add_vxlan_port of the caller in order to
 * supply the listening VXLAN udp ports. Callers are expected
 * to implement the ndo_add_vxlan_port.
 */
void vxlan_get_rx_port(struct net_device *dev)
{
	struct vxlan_sock *vs;
	struct net *net = dev_net(dev);
	struct vxlan_net *vn = net_generic(net, vxlan_net_id);
	sa_family_t sa_family;
	__be16 port;
	unsigned int i;

	spin_lock(&vn->sock_lock);
	for (i = 0; i < PORT_HASH_SIZE; ++i) {
		hlist_for_each_entry_rcu(vs, &vn->sock_list[i], hlist) {
			port = inet_sk(vs->sock->sk)->inet_sport;
			sa_family = vs->sock->sk->sk_family;
			dev->netdev_ops->ndo_add_vxlan_port(dev, sa_family,
							    port);
		}
	}
	spin_unlock(&vn->sock_lock);
}
EXPORT_SYMBOL_GPL(vxlan_get_rx_port);

/* Initialize the device structure. */
static void vxlan_setup(struct net_device *dev)
{
	struct vxlan_dev *vxlan = netdev_priv(dev);
	unsigned int h;
	int low, high;

	eth_hw_addr_random(dev);
	ether_setup(dev);
	if (vxlan->default_dst.remote_ip.sa.sa_family == AF_INET6)
		dev->hard_header_len = ETH_HLEN + VXLAN6_HEADROOM;
	else
		dev->hard_header_len = ETH_HLEN + VXLAN_HEADROOM;

	dev->netdev_ops = &vxlan_netdev_ops;
	dev->destructor = free_netdev;
	SET_NETDEV_DEVTYPE(dev, &vxlan_type);

	dev->tx_queue_len = 0;
	dev->features	|= NETIF_F_LLTX;
	dev->features	|= NETIF_F_NETNS_LOCAL;
	dev->features	|= NETIF_F_SG | NETIF_F_HW_CSUM;
	dev->features   |= NETIF_F_RXCSUM;
	dev->features   |= NETIF_F_GSO_SOFTWARE;

	dev->vlan_features = dev->features;
	dev->features |= NETIF_F_HW_VLAN_CTAG_TX | NETIF_F_HW_VLAN_STAG_TX;
	dev->hw_features |= NETIF_F_SG | NETIF_F_HW_CSUM | NETIF_F_RXCSUM;
	dev->hw_features |= NETIF_F_GSO_SOFTWARE;
	dev->hw_features |= NETIF_F_HW_VLAN_CTAG_TX | NETIF_F_HW_VLAN_STAG_TX;
	dev->priv_flags	&= ~IFF_XMIT_DST_RELEASE;
	dev->priv_flags |= IFF_LIVE_ADDR_CHANGE;

	INIT_LIST_HEAD(&vxlan->next);
	spin_lock_init(&vxlan->hash_lock);
	INIT_WORK(&vxlan->igmp_join, vxlan_igmp_join);
	INIT_WORK(&vxlan->igmp_leave, vxlan_igmp_leave);
	INIT_WORK(&vxlan->sock_work, vxlan_sock_work);

	init_timer_deferrable(&vxlan->age_timer);
	vxlan->age_timer.function = vxlan_cleanup;
	vxlan->age_timer.data = (unsigned long) vxlan;

	inet_get_local_port_range(dev_net(dev), &low, &high);
	vxlan->port_min = low;
	vxlan->port_max = high;
	vxlan->dst_port = htons(vxlan_port);

	vxlan->dev = dev;

	for (h = 0; h < FDB_HASH_SIZE; ++h)
		INIT_HLIST_HEAD(&vxlan->fdb_head[h]);
}

static const struct nla_policy vxlan_policy[IFLA_VXLAN_MAX + 1] = {
	[IFLA_VXLAN_ID]		= { .type = NLA_U32 },
	[IFLA_VXLAN_GROUP]	= { .len = FIELD_SIZEOF(struct iphdr, daddr) },
	[IFLA_VXLAN_GROUP6]	= { .len = sizeof(struct in6_addr) },
	[IFLA_VXLAN_LINK]	= { .type = NLA_U32 },
	[IFLA_VXLAN_LOCAL]	= { .len = FIELD_SIZEOF(struct iphdr, saddr) },
	[IFLA_VXLAN_LOCAL6]	= { .len = sizeof(struct in6_addr) },
	[IFLA_VXLAN_TOS]	= { .type = NLA_U8 },
	[IFLA_VXLAN_TTL]	= { .type = NLA_U8 },
	[IFLA_VXLAN_LEARNING]	= { .type = NLA_U8 },
	[IFLA_VXLAN_AGEING]	= { .type = NLA_U32 },
	[IFLA_VXLAN_LIMIT]	= { .type = NLA_U32 },
	[IFLA_VXLAN_PORT_RANGE] = { .len  = sizeof(struct ifla_vxlan_port_range) },
	[IFLA_VXLAN_PROXY]	= { .type = NLA_U8 },
	[IFLA_VXLAN_RSC]	= { .type = NLA_U8 },
	[IFLA_VXLAN_L2MISS]	= { .type = NLA_U8 },
	[IFLA_VXLAN_L3MISS]	= { .type = NLA_U8 },
	[IFLA_VXLAN_PORT]	= { .type = NLA_U16 },
};

static int vxlan_validate(struct nlattr *tb[], struct nlattr *data[])
{
	if (tb[IFLA_ADDRESS]) {
		if (nla_len(tb[IFLA_ADDRESS]) != ETH_ALEN) {
			pr_debug("invalid link address (not ethernet)\n");
			return -EINVAL;
		}

		if (!is_valid_ether_addr(nla_data(tb[IFLA_ADDRESS]))) {
			pr_debug("invalid all zero ethernet address\n");
			return -EADDRNOTAVAIL;
		}
	}

	if (!data)
		return -EINVAL;

	if (data[IFLA_VXLAN_ID]) {
		__u32 id = nla_get_u32(data[IFLA_VXLAN_ID]);
		if (id >= VXLAN_VID_MASK)
			return -ERANGE;
	}

	if (data[IFLA_VXLAN_PORT_RANGE]) {
		const struct ifla_vxlan_port_range *p
			= nla_data(data[IFLA_VXLAN_PORT_RANGE]);

		if (ntohs(p->high) < ntohs(p->low)) {
			pr_debug("port range %u .. %u not valid\n",
				 ntohs(p->low), ntohs(p->high));
			return -EINVAL;
		}
	}

	return 0;
}

static void vxlan_get_drvinfo(struct net_device *netdev,
			      struct ethtool_drvinfo *drvinfo)
{
	strlcpy(drvinfo->version, VXLAN_VERSION, sizeof(drvinfo->version));
	strlcpy(drvinfo->driver, "vxlan", sizeof(drvinfo->driver));
}

static const struct ethtool_ops vxlan_ethtool_ops = {
	.get_drvinfo	= vxlan_get_drvinfo,
	.get_link	= ethtool_op_get_link,
};

static void vxlan_del_work(struct work_struct *work)
{
	struct vxlan_sock *vs = container_of(work, struct vxlan_sock, del_work);

	sk_release_kernel(vs->sock->sk);
	kfree_rcu(vs, rcu);
}

#if IS_ENABLED(CONFIG_IPV6)
/* Create UDP socket for encapsulation receive. AF_INET6 socket
 * could be used for both IPv4 and IPv6 communications, but
 * users may set bindv6only=1.
 */
<<<<<<< HEAD
static int create_v6_sock(struct net *net, __be16 port, struct socket **psock)
=======
static struct socket *create_v6_sock(struct net *net, __be16 port)
>>>>>>> d8ec26d7
{
	struct sock *sk;
	struct socket *sock;
	struct sockaddr_in6 vxlan_addr = {
		.sin6_family = AF_INET6,
		.sin6_port = port,
	};
	int rc, val = 1;

	rc = sock_create_kern(AF_INET6, SOCK_DGRAM, IPPROTO_UDP, &sock);
	if (rc < 0) {
		pr_debug("UDPv6 socket create failed\n");
<<<<<<< HEAD
		return rc;
=======
		return ERR_PTR(rc);
>>>>>>> d8ec26d7
	}

	/* Put in proper namespace */
	sk = sock->sk;
	sk_change_net(sk, net);

	kernel_setsockopt(sock, SOL_IPV6, IPV6_V6ONLY,
			  (char *)&val, sizeof(val));
	rc = kernel_bind(sock, (struct sockaddr *)&vxlan_addr,
			 sizeof(struct sockaddr_in6));
	if (rc < 0) {
		pr_debug("bind for UDPv6 socket %pI6:%u (%d)\n",
			 &vxlan_addr.sin6_addr, ntohs(vxlan_addr.sin6_port), rc);
		sk_release_kernel(sk);
<<<<<<< HEAD
		return rc;
=======
		return ERR_PTR(rc);
>>>>>>> d8ec26d7
	}
	/* At this point, IPv6 module should have been loaded in
	 * sock_create_kern().
	 */
	BUG_ON(!ipv6_stub);

<<<<<<< HEAD
	*psock = sock;
	/* Disable multicast loopback */
	inet_sk(sk)->mc_loop = 0;
	return 0;
=======
	/* Disable multicast loopback */
	inet_sk(sk)->mc_loop = 0;
	return sock;
>>>>>>> d8ec26d7
}

#else

<<<<<<< HEAD
static int create_v6_sock(struct net *net, __be16 port, struct socket **psock)
{
		return -EPFNOSUPPORT;
}
#endif

static int create_v4_sock(struct net *net, __be16 port, struct socket **psock)
=======
static struct socket *create_v6_sock(struct net *net, __be16 port)
{
		return ERR_PTR(-EPFNOSUPPORT);
}
#endif

static struct socket *create_v4_sock(struct net *net, __be16 port)
>>>>>>> d8ec26d7
{
	struct sock *sk;
	struct socket *sock;
	struct sockaddr_in vxlan_addr = {
		.sin_family = AF_INET,
		.sin_addr.s_addr = htonl(INADDR_ANY),
		.sin_port = port,
	};
	int rc;

	/* Create UDP socket for encapsulation receive. */
	rc = sock_create_kern(AF_INET, SOCK_DGRAM, IPPROTO_UDP, &sock);
	if (rc < 0) {
		pr_debug("UDP socket create failed\n");
<<<<<<< HEAD
		return rc;
=======
		return ERR_PTR(rc);
>>>>>>> d8ec26d7
	}

	/* Put in proper namespace */
	sk = sock->sk;
	sk_change_net(sk, net);

	rc = kernel_bind(sock, (struct sockaddr *) &vxlan_addr,
			 sizeof(vxlan_addr));
	if (rc < 0) {
		pr_debug("bind for UDP socket %pI4:%u (%d)\n",
			 &vxlan_addr.sin_addr, ntohs(vxlan_addr.sin_port), rc);
		sk_release_kernel(sk);
<<<<<<< HEAD
		return rc;
=======
		return ERR_PTR(rc);
>>>>>>> d8ec26d7
	}

	*psock = sock;
	/* Disable multicast loopback */
	inet_sk(sk)->mc_loop = 0;
<<<<<<< HEAD
	return 0;
=======
	return sock;
>>>>>>> d8ec26d7
}

/* Create new listen socket if needed */
static struct vxlan_sock *vxlan_socket_create(struct net *net, __be16 port,
					      vxlan_rcv_t *rcv, void *data, bool ipv6)
{
	struct vxlan_net *vn = net_generic(net, vxlan_net_id);
	struct vxlan_sock *vs;
	struct socket *sock;
	struct sock *sk;
<<<<<<< HEAD
	int rc = 0;
=======
>>>>>>> d8ec26d7
	unsigned int h;

	vs = kmalloc(sizeof(*vs), GFP_KERNEL);
	if (!vs)
		return ERR_PTR(-ENOMEM);

	for (h = 0; h < VNI_HASH_SIZE; ++h)
		INIT_HLIST_HEAD(&vs->vni_list[h]);

	INIT_WORK(&vs->del_work, vxlan_del_work);

	if (ipv6)
<<<<<<< HEAD
		rc = create_v6_sock(net, port, &sock);
	else
		rc = create_v4_sock(net, port, &sock);
	if (rc < 0) {
		kfree(vs);
		return ERR_PTR(rc);
=======
		sock = create_v6_sock(net, port);
	else
		sock = create_v4_sock(net, port);
	if (IS_ERR(sock)) {
		kfree(vs);
		return ERR_CAST(sock);
>>>>>>> d8ec26d7
	}

	vs->sock = sock;
	sk = sock->sk;
	atomic_set(&vs->refcnt, 1);
	vs->rcv = rcv;
	vs->data = data;
	rcu_assign_sk_user_data(vs->sock->sk, vs);

	spin_lock(&vn->sock_lock);
	hlist_add_head_rcu(&vs->hlist, vs_head(net, port));
	vxlan_notify_add_rx_port(sk);
	spin_unlock(&vn->sock_lock);

	/* Mark socket as an encapsulation socket. */
	udp_sk(sk)->encap_type = 1;
	udp_sk(sk)->encap_rcv = vxlan_udp_encap_recv;
#if IS_ENABLED(CONFIG_IPV6)
	if (ipv6)
		ipv6_stub->udpv6_encap_enable();
	else
#endif
		udp_encap_enable();

	return vs;
}

struct vxlan_sock *vxlan_sock_add(struct net *net, __be16 port,
				  vxlan_rcv_t *rcv, void *data,
				  bool no_share, bool ipv6)
{
	struct vxlan_net *vn = net_generic(net, vxlan_net_id);
	struct vxlan_sock *vs;

	vs = vxlan_socket_create(net, port, rcv, data, ipv6);
	if (!IS_ERR(vs))
		return vs;

	if (no_share)	/* Return error if sharing is not allowed. */
		return vs;

	spin_lock(&vn->sock_lock);
	vs = vxlan_find_sock(net, port);
	if (vs) {
		if (vs->rcv == rcv)
			atomic_inc(&vs->refcnt);
		else
			vs = ERR_PTR(-EBUSY);
	}
	spin_unlock(&vn->sock_lock);

	if (!vs)
		vs = ERR_PTR(-EINVAL);

	return vs;
}
EXPORT_SYMBOL_GPL(vxlan_sock_add);

/* Scheduled at device creation to bind to a socket */
static void vxlan_sock_work(struct work_struct *work)
{
	struct vxlan_dev *vxlan = container_of(work, struct vxlan_dev, sock_work);
	struct net *net = dev_net(vxlan->dev);
	struct vxlan_net *vn = net_generic(net, vxlan_net_id);
	__be16 port = vxlan->dst_port;
	struct vxlan_sock *nvs;

	nvs = vxlan_sock_add(net, port, vxlan_rcv, NULL, false, vxlan->flags & VXLAN_F_IPV6);
	spin_lock(&vn->sock_lock);
	if (!IS_ERR(nvs))
		vxlan_vs_add_dev(nvs, vxlan);
	spin_unlock(&vn->sock_lock);

	dev_put(vxlan->dev);
}

static int vxlan_newlink(struct net *net, struct net_device *dev,
			 struct nlattr *tb[], struct nlattr *data[])
{
	struct vxlan_net *vn = net_generic(net, vxlan_net_id);
	struct vxlan_dev *vxlan = netdev_priv(dev);
	struct vxlan_rdst *dst = &vxlan->default_dst;
	__u32 vni;
	int err;
	bool use_ipv6 = false;

	if (!data[IFLA_VXLAN_ID])
		return -EINVAL;

	vni = nla_get_u32(data[IFLA_VXLAN_ID]);
	dst->remote_vni = vni;

	if (data[IFLA_VXLAN_GROUP]) {
		dst->remote_ip.sin.sin_addr.s_addr = nla_get_be32(data[IFLA_VXLAN_GROUP]);
		dst->remote_ip.sa.sa_family = AF_INET;
	} else if (data[IFLA_VXLAN_GROUP6]) {
		if (!IS_ENABLED(CONFIG_IPV6))
			return -EPFNOSUPPORT;

		nla_memcpy(&dst->remote_ip.sin6.sin6_addr, data[IFLA_VXLAN_GROUP6],
			   sizeof(struct in6_addr));
		dst->remote_ip.sa.sa_family = AF_INET6;
		use_ipv6 = true;
	}

	if (data[IFLA_VXLAN_LOCAL]) {
		vxlan->saddr.sin.sin_addr.s_addr = nla_get_be32(data[IFLA_VXLAN_LOCAL]);
		vxlan->saddr.sa.sa_family = AF_INET;
	} else if (data[IFLA_VXLAN_LOCAL6]) {
		if (!IS_ENABLED(CONFIG_IPV6))
			return -EPFNOSUPPORT;

		/* TODO: respect scope id */
		nla_memcpy(&vxlan->saddr.sin6.sin6_addr, data[IFLA_VXLAN_LOCAL6],
			   sizeof(struct in6_addr));
		vxlan->saddr.sa.sa_family = AF_INET6;
		use_ipv6 = true;
	}

	if (data[IFLA_VXLAN_LINK] &&
	    (dst->remote_ifindex = nla_get_u32(data[IFLA_VXLAN_LINK]))) {
		struct net_device *lowerdev
			 = __dev_get_by_index(net, dst->remote_ifindex);

		if (!lowerdev) {
			pr_info("ifindex %d does not exist\n", dst->remote_ifindex);
			return -ENODEV;
		}

#if IS_ENABLED(CONFIG_IPV6)
		if (use_ipv6) {
			struct inet6_dev *idev = __in6_dev_get(lowerdev);
			if (idev && idev->cnf.disable_ipv6) {
				pr_info("IPv6 is disabled via sysctl\n");
				return -EPERM;
			}
			vxlan->flags |= VXLAN_F_IPV6;
		}
#endif

		if (!tb[IFLA_MTU])
			dev->mtu = lowerdev->mtu - (use_ipv6 ? VXLAN6_HEADROOM : VXLAN_HEADROOM);

		/* update header length based on lower device */
		dev->hard_header_len = lowerdev->hard_header_len +
				       (use_ipv6 ? VXLAN6_HEADROOM : VXLAN_HEADROOM);
<<<<<<< HEAD
	}
=======
	} else if (use_ipv6)
		vxlan->flags |= VXLAN_F_IPV6;
>>>>>>> d8ec26d7

	if (data[IFLA_VXLAN_TOS])
		vxlan->tos  = nla_get_u8(data[IFLA_VXLAN_TOS]);

	if (data[IFLA_VXLAN_TTL])
		vxlan->ttl = nla_get_u8(data[IFLA_VXLAN_TTL]);

	if (!data[IFLA_VXLAN_LEARNING] || nla_get_u8(data[IFLA_VXLAN_LEARNING]))
		vxlan->flags |= VXLAN_F_LEARN;

	if (data[IFLA_VXLAN_AGEING])
		vxlan->age_interval = nla_get_u32(data[IFLA_VXLAN_AGEING]);
	else
		vxlan->age_interval = FDB_AGE_DEFAULT;

	if (data[IFLA_VXLAN_PROXY] && nla_get_u8(data[IFLA_VXLAN_PROXY]))
		vxlan->flags |= VXLAN_F_PROXY;

	if (data[IFLA_VXLAN_RSC] && nla_get_u8(data[IFLA_VXLAN_RSC]))
		vxlan->flags |= VXLAN_F_RSC;

	if (data[IFLA_VXLAN_L2MISS] && nla_get_u8(data[IFLA_VXLAN_L2MISS]))
		vxlan->flags |= VXLAN_F_L2MISS;

	if (data[IFLA_VXLAN_L3MISS] && nla_get_u8(data[IFLA_VXLAN_L3MISS]))
		vxlan->flags |= VXLAN_F_L3MISS;

	if (data[IFLA_VXLAN_LIMIT])
		vxlan->addrmax = nla_get_u32(data[IFLA_VXLAN_LIMIT]);

	if (data[IFLA_VXLAN_PORT_RANGE]) {
		const struct ifla_vxlan_port_range *p
			= nla_data(data[IFLA_VXLAN_PORT_RANGE]);
		vxlan->port_min = ntohs(p->low);
		vxlan->port_max = ntohs(p->high);
	}

	if (data[IFLA_VXLAN_PORT])
		vxlan->dst_port = nla_get_be16(data[IFLA_VXLAN_PORT]);

	if (vxlan_find_vni(net, vni, vxlan->dst_port)) {
		pr_info("duplicate VNI %u\n", vni);
		return -EEXIST;
	}

	SET_ETHTOOL_OPS(dev, &vxlan_ethtool_ops);

	/* create an fdb entry for a valid default destination */
	if (!vxlan_addr_any(&vxlan->default_dst.remote_ip)) {
		err = vxlan_fdb_create(vxlan, all_zeros_mac,
				       &vxlan->default_dst.remote_ip,
				       NUD_REACHABLE|NUD_PERMANENT,
				       NLM_F_EXCL|NLM_F_CREATE,
				       vxlan->dst_port,
				       vxlan->default_dst.remote_vni,
				       vxlan->default_dst.remote_ifindex,
				       NTF_SELF);
		if (err)
			return err;
	}

	err = register_netdevice(dev);
	if (err) {
		vxlan_fdb_delete_default(vxlan);
		return err;
	}

	list_add(&vxlan->next, &vn->vxlan_list);

	return 0;
}

static void vxlan_dellink(struct net_device *dev, struct list_head *head)
{
	struct vxlan_net *vn = net_generic(dev_net(dev), vxlan_net_id);
	struct vxlan_dev *vxlan = netdev_priv(dev);

	spin_lock(&vn->sock_lock);
	if (!hlist_unhashed(&vxlan->hlist))
		hlist_del_rcu(&vxlan->hlist);
	spin_unlock(&vn->sock_lock);

	list_del(&vxlan->next);
	unregister_netdevice_queue(dev, head);
}

static size_t vxlan_get_size(const struct net_device *dev)
{

	return nla_total_size(sizeof(__u32)) +	/* IFLA_VXLAN_ID */
		nla_total_size(sizeof(struct in6_addr)) + /* IFLA_VXLAN_GROUP{6} */
		nla_total_size(sizeof(__u32)) +	/* IFLA_VXLAN_LINK */
		nla_total_size(sizeof(struct in6_addr)) + /* IFLA_VXLAN_LOCAL{6} */
		nla_total_size(sizeof(__u8)) +	/* IFLA_VXLAN_TTL */
		nla_total_size(sizeof(__u8)) +	/* IFLA_VXLAN_TOS */
		nla_total_size(sizeof(__u8)) +	/* IFLA_VXLAN_LEARNING */
		nla_total_size(sizeof(__u8)) +	/* IFLA_VXLAN_PROXY */
		nla_total_size(sizeof(__u8)) +	/* IFLA_VXLAN_RSC */
		nla_total_size(sizeof(__u8)) +	/* IFLA_VXLAN_L2MISS */
		nla_total_size(sizeof(__u8)) +	/* IFLA_VXLAN_L3MISS */
		nla_total_size(sizeof(__u32)) +	/* IFLA_VXLAN_AGEING */
		nla_total_size(sizeof(__u32)) +	/* IFLA_VXLAN_LIMIT */
		nla_total_size(sizeof(struct ifla_vxlan_port_range)) +
		nla_total_size(sizeof(__be16))+ /* IFLA_VXLAN_PORT */
		0;
}

static int vxlan_fill_info(struct sk_buff *skb, const struct net_device *dev)
{
	const struct vxlan_dev *vxlan = netdev_priv(dev);
	const struct vxlan_rdst *dst = &vxlan->default_dst;
	struct ifla_vxlan_port_range ports = {
		.low =  htons(vxlan->port_min),
		.high = htons(vxlan->port_max),
	};

	if (nla_put_u32(skb, IFLA_VXLAN_ID, dst->remote_vni))
		goto nla_put_failure;

	if (!vxlan_addr_any(&dst->remote_ip)) {
		if (dst->remote_ip.sa.sa_family == AF_INET) {
			if (nla_put_be32(skb, IFLA_VXLAN_GROUP,
					 dst->remote_ip.sin.sin_addr.s_addr))
				goto nla_put_failure;
#if IS_ENABLED(CONFIG_IPV6)
		} else {
			if (nla_put(skb, IFLA_VXLAN_GROUP6, sizeof(struct in6_addr),
				    &dst->remote_ip.sin6.sin6_addr))
				goto nla_put_failure;
#endif
		}
	}

	if (dst->remote_ifindex && nla_put_u32(skb, IFLA_VXLAN_LINK, dst->remote_ifindex))
		goto nla_put_failure;

	if (!vxlan_addr_any(&vxlan->saddr)) {
		if (vxlan->saddr.sa.sa_family == AF_INET) {
			if (nla_put_be32(skb, IFLA_VXLAN_LOCAL,
					 vxlan->saddr.sin.sin_addr.s_addr))
				goto nla_put_failure;
#if IS_ENABLED(CONFIG_IPV6)
		} else {
			if (nla_put(skb, IFLA_VXLAN_LOCAL6, sizeof(struct in6_addr),
				    &vxlan->saddr.sin6.sin6_addr))
				goto nla_put_failure;
#endif
		}
	}

	if (nla_put_u8(skb, IFLA_VXLAN_TTL, vxlan->ttl) ||
	    nla_put_u8(skb, IFLA_VXLAN_TOS, vxlan->tos) ||
	    nla_put_u8(skb, IFLA_VXLAN_LEARNING,
			!!(vxlan->flags & VXLAN_F_LEARN)) ||
	    nla_put_u8(skb, IFLA_VXLAN_PROXY,
			!!(vxlan->flags & VXLAN_F_PROXY)) ||
	    nla_put_u8(skb, IFLA_VXLAN_RSC, !!(vxlan->flags & VXLAN_F_RSC)) ||
	    nla_put_u8(skb, IFLA_VXLAN_L2MISS,
			!!(vxlan->flags & VXLAN_F_L2MISS)) ||
	    nla_put_u8(skb, IFLA_VXLAN_L3MISS,
			!!(vxlan->flags & VXLAN_F_L3MISS)) ||
	    nla_put_u32(skb, IFLA_VXLAN_AGEING, vxlan->age_interval) ||
	    nla_put_u32(skb, IFLA_VXLAN_LIMIT, vxlan->addrmax) ||
	    nla_put_be16(skb, IFLA_VXLAN_PORT, vxlan->dst_port))
		goto nla_put_failure;

	if (nla_put(skb, IFLA_VXLAN_PORT_RANGE, sizeof(ports), &ports))
		goto nla_put_failure;

	return 0;

nla_put_failure:
	return -EMSGSIZE;
}

static struct rtnl_link_ops vxlan_link_ops __read_mostly = {
	.kind		= "vxlan",
	.maxtype	= IFLA_VXLAN_MAX,
	.policy		= vxlan_policy,
	.priv_size	= sizeof(struct vxlan_dev),
	.setup		= vxlan_setup,
	.validate	= vxlan_validate,
	.newlink	= vxlan_newlink,
	.dellink	= vxlan_dellink,
	.get_size	= vxlan_get_size,
	.fill_info	= vxlan_fill_info,
};

static __net_init int vxlan_init_net(struct net *net)
{
	struct vxlan_net *vn = net_generic(net, vxlan_net_id);
	unsigned int h;

	INIT_LIST_HEAD(&vn->vxlan_list);
	spin_lock_init(&vn->sock_lock);

	for (h = 0; h < PORT_HASH_SIZE; ++h)
		INIT_HLIST_HEAD(&vn->sock_list[h]);

	return 0;
}

static __net_exit void vxlan_exit_net(struct net *net)
{
	struct vxlan_net *vn = net_generic(net, vxlan_net_id);
	struct vxlan_dev *vxlan;
	LIST_HEAD(list);

	rtnl_lock();
	list_for_each_entry(vxlan, &vn->vxlan_list, next)
		unregister_netdevice_queue(vxlan->dev, &list);
	unregister_netdevice_many(&list);
	rtnl_unlock();
}

static struct pernet_operations vxlan_net_ops = {
	.init = vxlan_init_net,
	.exit = vxlan_exit_net,
	.id   = &vxlan_net_id,
	.size = sizeof(struct vxlan_net),
};

static int __init vxlan_init_module(void)
{
	int rc;

	vxlan_wq = alloc_workqueue("vxlan", 0, 0);
	if (!vxlan_wq)
		return -ENOMEM;

	get_random_bytes(&vxlan_salt, sizeof(vxlan_salt));

	rc = register_pernet_device(&vxlan_net_ops);
	if (rc)
		goto out1;

	rc = rtnl_link_register(&vxlan_link_ops);
	if (rc)
		goto out2;

	return 0;

out2:
	unregister_pernet_device(&vxlan_net_ops);
out1:
	destroy_workqueue(vxlan_wq);
	return rc;
}
late_initcall(vxlan_init_module);

static void __exit vxlan_cleanup_module(void)
{
	rtnl_link_unregister(&vxlan_link_ops);
	destroy_workqueue(vxlan_wq);
	unregister_pernet_device(&vxlan_net_ops);
	rcu_barrier();
}
module_exit(vxlan_cleanup_module);

MODULE_LICENSE("GPL");
MODULE_VERSION(VXLAN_VERSION);
MODULE_AUTHOR("Stephen Hemminger <stephen@networkplumber.org>");
MODULE_ALIAS_RTNL_LINK("vxlan");<|MERGE_RESOLUTION|>--- conflicted
+++ resolved
@@ -60,13 +60,6 @@
 
 #define VXLAN_N_VID	(1u << 24)
 #define VXLAN_VID_MASK	(VXLAN_N_VID - 1)
-<<<<<<< HEAD
-/* IP header + UDP + VXLAN + Ethernet header */
-#define VXLAN_HEADROOM (20 + 8 + 8 + 14)
-/* IPv6 header + UDP + VXLAN + Ethernet header */
-#define VXLAN6_HEADROOM (40 + 8 + 8 + 14)
-=======
->>>>>>> d8ec26d7
 #define VXLAN_HLEN (sizeof(struct udphdr) + sizeof(struct vxlanhdr))
 
 #define VXLAN_FLAGS 0x08000000	/* struct vxlanhdr.vx_flags required value. */
@@ -1675,11 +1668,7 @@
 			netdev_dbg(dev, "circular route to %pI4\n",
 				   &dst->sin.sin_addr.s_addr);
 			dev->stats.collisions++;
-<<<<<<< HEAD
-			goto tx_error;
-=======
 			goto rt_tx_error;
->>>>>>> d8ec26d7
 		}
 
 		/* Bypass encapsulation if the destination is local */
@@ -1891,10 +1880,7 @@
 	struct vxlan_dev *vxlan = netdev_priv(dev);
 	struct vxlan_net *vn = net_generic(dev_net(dev), vxlan_net_id);
 	struct vxlan_sock *vs;
-<<<<<<< HEAD
-=======
 	int i;
->>>>>>> d8ec26d7
 
 	dev->tstats = alloc_percpu(struct pcpu_tstats);
 	if (!dev->tstats)
@@ -2198,11 +2184,7 @@
  * could be used for both IPv4 and IPv6 communications, but
  * users may set bindv6only=1.
  */
-<<<<<<< HEAD
-static int create_v6_sock(struct net *net, __be16 port, struct socket **psock)
-=======
 static struct socket *create_v6_sock(struct net *net, __be16 port)
->>>>>>> d8ec26d7
 {
 	struct sock *sk;
 	struct socket *sock;
@@ -2215,11 +2197,7 @@
 	rc = sock_create_kern(AF_INET6, SOCK_DGRAM, IPPROTO_UDP, &sock);
 	if (rc < 0) {
 		pr_debug("UDPv6 socket create failed\n");
-<<<<<<< HEAD
-		return rc;
-=======
 		return ERR_PTR(rc);
->>>>>>> d8ec26d7
 	}
 
 	/* Put in proper namespace */
@@ -2234,48 +2212,27 @@
 		pr_debug("bind for UDPv6 socket %pI6:%u (%d)\n",
 			 &vxlan_addr.sin6_addr, ntohs(vxlan_addr.sin6_port), rc);
 		sk_release_kernel(sk);
-<<<<<<< HEAD
-		return rc;
-=======
 		return ERR_PTR(rc);
->>>>>>> d8ec26d7
 	}
 	/* At this point, IPv6 module should have been loaded in
 	 * sock_create_kern().
 	 */
 	BUG_ON(!ipv6_stub);
 
-<<<<<<< HEAD
-	*psock = sock;
-	/* Disable multicast loopback */
-	inet_sk(sk)->mc_loop = 0;
-	return 0;
-=======
 	/* Disable multicast loopback */
 	inet_sk(sk)->mc_loop = 0;
 	return sock;
->>>>>>> d8ec26d7
 }
 
 #else
 
-<<<<<<< HEAD
-static int create_v6_sock(struct net *net, __be16 port, struct socket **psock)
-{
-		return -EPFNOSUPPORT;
+static struct socket *create_v6_sock(struct net *net, __be16 port)
+{
+		return ERR_PTR(-EPFNOSUPPORT);
 }
 #endif
 
-static int create_v4_sock(struct net *net, __be16 port, struct socket **psock)
-=======
-static struct socket *create_v6_sock(struct net *net, __be16 port)
-{
-		return ERR_PTR(-EPFNOSUPPORT);
-}
-#endif
-
 static struct socket *create_v4_sock(struct net *net, __be16 port)
->>>>>>> d8ec26d7
 {
 	struct sock *sk;
 	struct socket *sock;
@@ -2290,11 +2247,7 @@
 	rc = sock_create_kern(AF_INET, SOCK_DGRAM, IPPROTO_UDP, &sock);
 	if (rc < 0) {
 		pr_debug("UDP socket create failed\n");
-<<<<<<< HEAD
-		return rc;
-=======
 		return ERR_PTR(rc);
->>>>>>> d8ec26d7
 	}
 
 	/* Put in proper namespace */
@@ -2307,21 +2260,12 @@
 		pr_debug("bind for UDP socket %pI4:%u (%d)\n",
 			 &vxlan_addr.sin_addr, ntohs(vxlan_addr.sin_port), rc);
 		sk_release_kernel(sk);
-<<<<<<< HEAD
-		return rc;
-=======
 		return ERR_PTR(rc);
->>>>>>> d8ec26d7
-	}
-
-	*psock = sock;
+	}
+
 	/* Disable multicast loopback */
 	inet_sk(sk)->mc_loop = 0;
-<<<<<<< HEAD
-	return 0;
-=======
 	return sock;
->>>>>>> d8ec26d7
 }
 
 /* Create new listen socket if needed */
@@ -2332,10 +2276,6 @@
 	struct vxlan_sock *vs;
 	struct socket *sock;
 	struct sock *sk;
-<<<<<<< HEAD
-	int rc = 0;
-=======
->>>>>>> d8ec26d7
 	unsigned int h;
 
 	vs = kmalloc(sizeof(*vs), GFP_KERNEL);
@@ -2348,21 +2288,12 @@
 	INIT_WORK(&vs->del_work, vxlan_del_work);
 
 	if (ipv6)
-<<<<<<< HEAD
-		rc = create_v6_sock(net, port, &sock);
-	else
-		rc = create_v4_sock(net, port, &sock);
-	if (rc < 0) {
-		kfree(vs);
-		return ERR_PTR(rc);
-=======
 		sock = create_v6_sock(net, port);
 	else
 		sock = create_v4_sock(net, port);
 	if (IS_ERR(sock)) {
 		kfree(vs);
 		return ERR_CAST(sock);
->>>>>>> d8ec26d7
 	}
 
 	vs->sock = sock;
@@ -2509,12 +2440,8 @@
 		/* update header length based on lower device */
 		dev->hard_header_len = lowerdev->hard_header_len +
 				       (use_ipv6 ? VXLAN6_HEADROOM : VXLAN_HEADROOM);
-<<<<<<< HEAD
-	}
-=======
 	} else if (use_ipv6)
 		vxlan->flags |= VXLAN_F_IPV6;
->>>>>>> d8ec26d7
 
 	if (data[IFLA_VXLAN_TOS])
 		vxlan->tos  = nla_get_u8(data[IFLA_VXLAN_TOS]);
