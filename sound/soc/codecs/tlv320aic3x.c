--- conflicted
+++ resolved
@@ -165,7 +165,6 @@
 
 	if (invert)
 		val = mask - val;
-<<<<<<< HEAD
 
 	mask <<= shift;
 	val <<= shift;
@@ -177,19 +176,6 @@
 		update.mask = mask;
 		update.val = val;
 
-=======
-
-	mask <<= shift;
-	val <<= shift;
-
-	change = snd_soc_test_bits(codec, val, mask, reg);
-	if (change) {
-		update.kcontrol = kcontrol;
-		update.reg = reg;
-		update.mask = mask;
-		update.val = val;
-
->>>>>>> d8ec26d7
 		snd_soc_dapm_mixer_update_power(&codec->dapm, kcontrol, connect,
 			&update);
 	}
